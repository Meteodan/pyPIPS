--- conflicted
+++ resolved
@@ -443,16 +443,12 @@
 # Outer disdrometer (and deployment) loop
 mu=[]
 lamda=[]
-<<<<<<< HEAD
 Mu_retr=[]
 Lam_retr=[]
-=======
->>>>>>> 34f37c76
 zh=[]
 zdr=[]
 zh_rad=[]
 zdr_rad=[]
-<<<<<<< HEAD
 Nt_obs=[]
 R_obs=[]
 D0_obs=[]
@@ -465,12 +461,6 @@
 d0_retr=[]
 nt_retr=[]
 w_retr=[]
-=======
-Nt=[]
-r=[]
-d0=[]
-LWC=[]
->>>>>>> 34f37c76
 
 for index,dis_filename,dis_name,starttime,stoptime,centertime,dloc in \
     zip(xrange(0,len(dis_list)),dis_list,dis_name_list,starttimes,stoptimes,centertimes,dlocs):
@@ -784,19 +774,14 @@
         # Unpack needed values from returned tuples
     
         N_expDSD,N0_exp,lamda_exp,mu_exp,qr_exp,Ntr_exp,refl_DSD_exp,D_med_exp,D_m_exp = exp_DSD
-<<<<<<< HEAD
+
         N_gamDSD,N0_gam,lamda_gam,mu_gam,qr_gam,Ntr_gam,refl_DSD_gam,D_med_gam,D_m_gam,LWC_gam,rainrate = gam_DSD
-=======
-        N_gamDSD,N0_gam,lamda_gam,mu_gam,qr_gam,Ntr_gam,refl_DSD_gam,D_med_gam,D_m_gam = gam_DSD
->>>>>>> 34f37c76
+
         Nc_bin,logNc_bin,D_med_disd,D_m_disd,D_mv_disd,D_ref_disd,QR_disd,refl_disd,LWC_disd,M0 = dis_DSD
         N_gamDSD = N_gamDSD.T
         logN_gamDSD = N.ma.log10(N_gamDSD/1000.) # Get to log(m^-3 mm^-1)
         logN_gamDSD = N.ma.masked_where(N_gamDSD < dropperbin, logN_gamDSD)
-<<<<<<< HEAD
-        rainrate = N.array(rainrate)
-=======
->>>>>>> 34f37c76
+
 
         if(pc.calc_dualpol):
             # Calculate polarimetric variables using the T-matrix technique
@@ -987,7 +972,6 @@
         
 ###     Added for shape-slope relation plots        
     mu.extend(mu_gam)
-<<<<<<< HEAD
     lamda_gam = lamda_gam/1000.
     lamda.extend(lamda_gam)
 #     zh.extend(Zh)
@@ -1043,19 +1027,6 @@
     
     N_retr=N.array(N_retr)
     N_retr=N_retr.T
-    
-=======
-    lamda_gam = lamda_gam / 1000.0
-    lamda.extend(lamda_gam)
-    zh.extend(Zh)
-    zdr.extend(ZDR)
-    zh_rad.extend(radvars['dBZ'])
-    zdr_rad.extend(radvars['ZDR'])
-    d0.extend(D_med_disd)
-    LWC.extend(LWC_disd)
-    Nt.extend(Ntr_gam)
-    r.extend(intensities)
->>>>>>> 34f37c76
         
     if(pc.plot_DSDs):
 		if (not os.path.exists(image_dir+'DSDs/'+dis_name)):
@@ -1075,30 +1046,18 @@
 				ax1.set_xlim(0.0,9.0)
 				ax1.set_xlabel('Drop Diameter (mm)')
 				ax1.set_ylabel(r'N(D) $(m^{-4})$')
-<<<<<<< HEAD
 				ax1.text(0.50,0.95,'Shape parameter (gamma) = %2.2f'%mu_gam[t],transform=ax1.transAxes)
 				ax1.text(0.50,0.90,'Mu = %2.2f'%mu_retr[t],transform=ax1.transAxes)
 				ax1.text(0.50,0.85,'Slope parameter (gamma) = %2.2f'%lamda_gam[t],transform=ax1.transAxes)
 				ax1.text(0.50,0.80,'Lambda = %2.2f'%lam_retr[t],transform=ax1.transAxes)
 				ax1.text(0.50,0.75,'Median Volume Diameter (gamma) =%2.2f'%D_med_gam[t],transform=ax1.transAxes)
 				ax1.text(0.50,0.70,'D0 = %2.2f'%D0_retr[t],transform=ax1.transAxes)
-=======
-				ax1.text(0.50,0.8,'Shape parameter (gamma) = %2.2f'%mu_gam[t],transform=ax1.transAxes)
-				ax1.text(0.50,0.75,'Slope parameter (gamma) = %2.2f'%lamda_gam[t],transform=ax1.transAxes)
-				ax1.text(0.50,0.7,'Median Volume Diameter (gamma) =%2.2f'%D_med_gam[t],transform=ax1.transAxes)
->>>>>>> 34f37c76
 				ax1.text(0.50,0.65,'Reflectivity =%2.2f'%refl_disd[t]+'dBZ',transform=ax1.transAxes)
 				ax1.text(0.50,0.6,'ZDR = %2.2f'%ZDR[t]+'dB',transform=ax1.transAxes)
 				ax1.text(0.50,0.55,'Intensity =%2.2f'%intensities[t]+'mm/hr',transform=ax1.transAxes)
 				ax1.text(0.50,0.5,'Particle count (QC) = '+str(pcounts2[t]),transform=ax1.transAxes)
 				plt.savefig(image_dir+'DSDs/'+dis_name+'/'+dis_name+'_t'+str(t)+'DSD_plot.png',dpi=200,bbox_inches='tight')
-<<<<<<< HEAD
 				plt.close(fig1)
-	
-
-=======
-				plt.close(fig1)	
->>>>>>> 34f37c76
 
     Zh_Cao = N.arange(20,61,1)
     Zdr_Cao = 10**((-2.6857*10**-4*Zh_Cao**2)+0.04892*Zh_Cao-1.4287)
@@ -1119,7 +1078,6 @@
 		plt.savefig(image_dir+'scattergrams/'+dis_name+'scattergrams.png',dpi=200,bbox_inches='tight')
 		plt.close(fig1)
     
-<<<<<<< HEAD
 ###     RELATIONS FROM CAO ET AL. 2008
 
     Zh_rad = pow(10.,radvars['dBZ']/10)
@@ -1249,343 +1207,25 @@
     ymax = 2.0
     ylabel = 'log(Nt/Zh)'
     em.scatters(N.log10(M0/Zh),N.log10(Nt_dis_emp/Zh),N.log10(Nt_retr/Zh),N.log10(Ntr_gam/Zh),ZDR,ymin,ymax,image_dir,dis_name,name,ylabel)
-
-
-=======
-###     ATTEMPT AT USING RELATIONS FROM CAO ET AL. 2008
-
-    Zh_rad = pow(10.,radvars['dBZ']/10)
-    ZDR_rad = radvars['ZDR']
-    ###     Radar measured    
-    tot_drop_conc_rad = Zh_rad * 10.**(-0.0837*(ZDR_rad**3.) + 0.702*(ZDR_rad**2.) - 2.062*ZDR_rad + 0.794)
-    med_vol_diam_rad = 0.0436*(ZDR_rad**3.) - 0.216*(ZDR_rad**2.) + 1.076*ZDR_rad + 0.659 # compare to D_med_disd which is median volume diameter 
-    liq_water_cont_rad = Zh_rad * 10.**(-0.0493*(ZDR_rad**3.) + 0.430*(ZDR_rad**2.) - 1.542*ZDR_rad - 3.019) # compare to LWC_disd
-    rain_rate_rad = Zh_rad * 10.**(-0.0363*(ZDR_rad**3.) + 0.316*(ZDR_rad**2.) - 1.178*ZDR_rad - 1.964) # compare to intensities
-    ###     Disdrometer measured     
-    tot_drop_conc = Zh * 10.**(-0.0837*(ZDR**3.) + 0.702*(ZDR**2.) - 2.062*ZDR + 0.794)
-    med_vol_diam = 0.0436*(ZDR**3.) - 0.216*(ZDR**2.) + 1.076*ZDR + 0.659 # compare to D_med_disd which is median volume diameter 
-    liq_water_cont = Zh * 10.**(-0.0493*(ZDR**3.) + 0.430*(ZDR**2.) - 1.542*ZDR - 3.019) # compare to LWC_disd
-    rain_rate = Zh * 10.**(-0.0363*(ZDR**3.) + 0.316*(ZDR**2.) - 1.178*ZDR - 1.964) # compare to intensities
-#    
-#    
-###     Add for radar measured Zh and ZDR     
-    fig = plt.figure(figsize=(8,4))
-    ax1 = fig.add_subplot(111)
-    ax2 = ax1.twinx()
-    fields =[LWC_disd[pstartindex:pstopindex+1]]
-    fieldparamdict1 = {'linestyle':'-','color':'k','alpha':0.5,'plotmin':0,'label':r'Liquid Water Content (observed)'}
-    fieldparamdicts = [fieldparamdict1]
-    xvals = [DSDmidtimes]*len(fields)
-    ax1 = pm.plotmeteogram(ax1,xvals,fields,fieldparamdicts)
-    axparamdict1 = {'majorxlocator':pc.locator,'majorxformatter':pc.formatter,'minorxlocator':pc.minorlocator,'axeslimits':[[plotstarttime,plotstoptime],[0.0,10.0]],'axeslabels':[pc.timelabel,r'Liquid Water Content']}
-    axparamdicts = [axparamdict1]
-    ax1, = pm.set_meteogram_axes([ax1],axparamdicts)
-    ax1.legend(loc='upper right',ncol=1, fancybox=True, shadow=False, prop = fontP)
-    xvals.append(radvars['radmidtimes'])
-    fields.append(liq_water_cont_rad[pstartindex:pstopindex+1])
-    fieldparamdict2 = {'linestyle':'-','color':'r','alpha':0.5,'label':r'Liquid Water Content (radar empirical)'}
-    fieldparamdicts.append(fieldparamdict2)
-    ax2 = pm.plotmeteogram(ax2,xvals,fields,fieldparamdicts)
-    axparamdict2 = {'majorxlocator':pc.locator,'majorxformatter':pc.formatter,'minorxlocator':pc.minorlocator,'axeslimits':[[plotstarttime,plotstoptime],[0.0,10.0]],'axeslabels':[pc.timelabel,r'Liquid Water Content']}
-    axes = [ax1,ax2]
-    axparamdicts.append(axparamdict2)
-    ax2.legend(loc='upper left',ncol=1, fancybox=True, shadow=False, prop = fontP)
-    axes = pm.set_meteogram_axes(axes,axparamdicts)
-    plt.savefig(image_dir+'meteograms/'+'radar_'+dis_name+'_LWC.png',dpi=300)
-    plt.close(fig)
-    
-    fig = plt.figure(figsize=(8,4))
-    ax1 = fig.add_subplot(111)
-    ax2 = ax1.twinx()
-    fields = [intensities[pstartindex:pstopindex+1]]
-    fieldparamdict1 = {'linestyle':'-','color':'k','alpha':0.5,'plotmin':0,'label':r'Rain Rate (observed)'}
-    fieldparamdicts = [fieldparamdict1]
-    xvals = [DSDmidtimes] * len(fields)
-    ax1 = pm.plotmeteogram(ax1,xvals,fields,fieldparamdicts)
-    axparamdict1 = {'majorxlocator':pc.locator,'majorxformatter':pc.formatter,'minorxlocator':pc.minorlocator,'axeslimits':[[plotstarttime,plotstoptime],[0.0,250.0]],'axeslabels':[pc.timelabel,r'Rain Rate']}
-    axparamdicts = [axparamdict1]
-    ax1, = pm.set_meteogram_axes([ax1],axparamdicts)
-    ax1.legend(loc='upper right',ncol=1, fancybox=True, shadow=False, prop = fontP)
-    xvals.append(radvars['radmidtimes'])
-    fields.append(rain_rate_rad[pstartindex:pstopindex+1])
-    fieldparamdict2 = {'linestyle':'-','color':'r','alpha':0.5,'label':r'Rain Rate (radar empirical)'}
-    fieldparamdicts.append(fieldparamdict2)
-    ax2 = pm.plotmeteogram(ax2,xvals,fields,fieldparamdicts)
-    axparamdict2 = {'majorxlocator':pc.locator,'majorxformatter':pc.formatter,'minorxlocator':pc.minorlocator,'axeslimits':[[plotstarttime,plotstoptime],[0.0,250.0]],'axeslabels':[pc.timelabel,r'Rain Rate']}
-    axes = [ax1,ax2]
-    axparamdicts.append(axparamdict2)
-    ax2.legend(loc='upper left',ncol=1, fancybox=True, shadow=False, prop = fontP)
-    axes = pm.set_meteogram_axes(axes,axparamdicts)
-    plt.savefig(image_dir+'meteograms/'+'radar_'+dis_name+'_R.png',dpi=300)
-    plt.close(fig)
-    
-    
-    fig = plt.figure(figsize=(8,4))
-    ax1 = fig.add_subplot(111)
-    ax2 = ax1.twinx()
-    fields = [Ntr_gam[pstartindex:pstopindex+1]]
-    fieldparamdict1 = {'linestyle':'-','color':'k','alpha':0.5,'plotmin':0,'label':r'Total Drop Conc (observed)'}
-    fieldparamdicts = [fieldparamdict1]
-    xvals = [DSDmidtimes] * len(fields)
-    ax1 = pm.plotmeteogram(ax1,xvals,fields,fieldparamdicts)
-    axparamdict1 = {'majorxlocator':pc.locator,'majorxformatter':pc.formatter,'minorxlocator':pc.minorlocator,'axeslimits':[[plotstarttime,plotstoptime],[0.0,10000.0]],'axeslabels':[pc.timelabel,r'Nt']}
-    axparamdicts = [axparamdict1]
-    ax1, = pm.set_meteogram_axes([ax1],axparamdicts)
-    ax1.legend(loc='upper right',ncol=1, fancybox=True, shadow=False, prop = fontP)
-    xvals.append(radvars['radmidtimes'])
-    fields.append(tot_drop_conc_rad[pstartindex:pstopindex+1])
-    fieldparamdict2 = {'linestyle':'-','color':'r','alpha':0.5,'label':r'Total Drop Conc (radar empirical)'}
-    fieldparamdicts.append(fieldparamdict2)
-    ax2 = pm.plotmeteogram(ax2,xvals,fields,fieldparamdicts)
-    axparamdict2 = {'majorxlocator':pc.locator,'majorxformatter':pc.formatter,'minorxlocator':pc.minorlocator,'axeslimits':[[plotstarttime,plotstoptime],[0.0,10000.0]],'axeslabels':[pc.timelabel,r'Nt']}
-    axes = [ax1,ax2]
-    axparamdicts.append(axparamdict2)
-    ax2.legend(loc='upper left',ncol=1, fancybox=True, shadow=False, prop = fontP)
-    axes = pm.set_meteogram_axes(axes,axparamdicts)
-    plt.savefig(image_dir+'meteograms/'+'radar_'+dis_name+'_Nt.png',dpi=300)
-    plt.close(fig)
-    
-    fig = plt.figure(figsize=(8,4))
-    ax1 = fig.add_subplot(111)
-    ax2 = ax1.twinx()
-    fields = [D_med_disd[pstartindex:pstopindex+1]]
-    fieldparamdict1 = {'linestyle':'-','color':'k','alpha':0.5,'plotmin':0,'label':r'Median Volume Diameter (observed)'}
-    fieldparamdicts = [fieldparamdict1]
-    xvals = [DSDmidtimes] * len(fields)
-    ax1 = pm.plotmeteogram(ax1,xvals,fields,fieldparamdicts)
-    axparamdict1 = {'majorxlocator':pc.locator,'majorxformatter':pc.formatter,'minorxlocator':pc.minorlocator,'axeslimits':[[plotstarttime,plotstoptime],[0.0,5.0]],'axeslabels':[pc.timelabel,r'Median Volume Diameter']}
-    axparamdicts = [axparamdict1]
-    ax1, = pm.set_meteogram_axes([ax1],axparamdicts)
-    ax1.legend(loc='upper right',ncol=1, fancybox=True, shadow=False, prop = fontP)
-    xvals.append(radvars['radmidtimes'])
-    fields.append(med_vol_diam_rad[pstartindex:pstopindex+1])
-    fieldparamdict2 = {'linestyle':'-','color':'r','alpha':0.5,'label':r'Median Volume Diameter (radar empirical)'}
-    fieldparamdicts.append(fieldparamdict2)
-    ax2 = pm.plotmeteogram(ax2,xvals,fields,fieldparamdicts)
-    axparamdict2 = {'majorxlocator':pc.locator,'majorxformatter':pc.formatter,'minorxlocator':pc.minorlocator,'axeslimits':[[plotstarttime,plotstoptime],[0.0,5.0]],'axeslabels':[pc.timelabel,r'Median Volume Diameter']}
-    axes = [ax1,ax2]
-    axparamdicts.append(axparamdict2)
-    ax2.legend(loc='upper left',ncol=1, fancybox=True, shadow=False, prop = fontP)
-    axes = pm.set_meteogram_axes(axes,axparamdicts)
-    plt.savefig(image_dir+'meteograms/'+'radar_'+dis_name+'_D0.png',dpi=300)
-    plt.close(fig)
-
-###     add for disdrometer calculated Zh and ZDR     
-    fig = plt.figure(figsize=(8,4))
-    ax1 = fig.add_subplot(111)
-    fields = [med_vol_diam[pstartindex:pstopindex+1],D_med_disd[pstartindex:pstopindex+1]]
-    fieldparamdict1 = {'linestyle':'-','color':'k','alpha':0.5,'plotmin':0,'label':r'Median Volume Diameter (dis empirical)'}
-    fieldparamdict2 = {'linestyle':'-','color':'r','alpha':0.5,'plotmin':0,'label':r'Median Volume Diameter (observed)'}
-    fieldparamdicts = [fieldparamdict1,fieldparamdict2]
-    xvals = [DSDmidtimes]*len(fields)
-    ax1 = pm.plotmeteogram(ax1,xvals,fields,fieldparamdicts)
-    axparamdict1 = {'majorxlocator':pc.locator,'majorxformatter':pc.formatter,'minorxlocator':pc.minorlocator,'axeslimits':[[plotstarttime,plotstoptime],[0.0,5.0]],'axeslabels':[pc.timelabel,r'Median Volume Diameter']}
-    axparamdicts = [axparamdict1]
-    ax1, = pm.set_meteogram_axes([ax1],axparamdicts)
-    ax1.legend(bbox_to_anchor=(1.,1.), loc='upper right',ncol=1, fancybox=True, shadow=False, prop = fontP)
-    plt.savefig(image_dir+'meteograms'+dis_name+'_medvoldiam.png',dpi=300)
-    plt.close(fig)
-
-    fig = plt.figure(figsize=(8,4))
-    ax1 = fig.add_subplot(111)
-    fields = [tot_drop_conc[pstartindex:pstopindex+1],Ntr_gam[pstartindex:pstopindex+1]]
-    fieldparamdict1 = {'linestyle':'-','color':'k','alpha':0.5,'plotmin':0,'label':r'Total Drop Concentration (dis empirical)'}
-    fieldparamdict2 = {'linestyle':'-','color':'r','alpha':0.5,'plotmin':0,'label':r'Total Drop Concentration (observed)'}
-    fieldparamdicts = [fieldparamdict1,fieldparamdict2]
-    xvals = [DSDmidtimes] * len(fields)
-    ax1 = pm.plotmeteogram(ax1,xvals,fields,fieldparamdicts)
-    axparamdict1 = {'majorxlocator':pc.locator,'majorxformatter':pc.formatter,'minorxlocator':pc.minorlocator,'axeslimits':[[plotstarttime,plotstoptime],[0.0,10000.0]],'axeslabels':[pc.timelabel,r'Total Drop Concentration']}
-    axparamdicts = [axparamdict1]
-    ax1, = pm.set_meteogram_axes([ax1],axparamdicts)
-    ax1.legend(bbox_to_anchor=(1.,1.), loc='upper right',ncol=1, fancybox=True, shadow=False, prop = fontP)
-    plt.savefig(image_dir+'meteograms/'+dis_name+'_totdropconc.png',dpi=300)
-    plt.close(fig)
-
-    fig = plt.figure(figsize=(8,4))
-    ax1 = fig.add_subplot(111)
-    fields = [liq_water_cont[pstartindex:pstopindex+1],LWC_disd[pstartindex:pstopindex+1]]
-    fieldparamdict1 = {'linestyle':'-','color':'k','alpha':0.5,'plotmin':0,'label':r'Liquid Water Content (dis empirical)'}
-    fieldparamdict2 = {'linestyle':'-','color':'r','alpha':0.5,'plotmin':0,'label':r'Liquid Water Content (observed)'}
-    fieldparamdicts = [fieldparamdict1,fieldparamdict2]
-    xvals = [DSDmidtimes] * len(fields)
-    ax1 = pm.plotmeteogram(ax1,xvals,fields,fieldparamdicts)
-    axparamdict1 = {'majorxlocator':pc.locator,'majorxformatter':pc.formatter,'minorxlocator':pc.minorlocator,'axeslimits':[[plotstarttime,plotstoptime],[0.0,10.0]],'axeslabels':[pc.timelabel,r'Liquid Water Content']}
-    axparamdicts = [axparamdict1]
-    ax1, = pm.set_meteogram_axes([ax1],axparamdicts)
-    ax1.legend(bbox_to_anchor=(1.,1.), loc='upper right',ncol=1, fancybox=True, shadow=False, prop = fontP)
-    plt.savefig(image_dir+'meteograms/'+dis_name+'_LWC.png',dpi=300)
-    plt.close(fig)
-
-    fig = plt.figure(figsize=(8,4))
-    ax1 = fig.add_subplot(111)
-    fields = [rain_rate[pstartindex:pstopindex+1],intensities[pstartindex:pstopindex+1]]
-    fieldparamdict1 = {'linestyle':'-','color':'k','alpha':0.5,'plotmin':0,'label':r'Rain Rate (dis empirical)'}
-    fieldparamdict2 = {'linestyle':'-','color':'r','alpha':0.5,'plotmin':0,'label':r'Rain Rate (observed)'}
-    fieldparamdicts = [fieldparamdict1,fieldparamdict2]
-    xvals = [DSDmidtimes] * len(fields)
-    ax1 = pm.plotmeteogram(ax1,xvals,fields,fieldparamdicts)
-    axparamdict1 = {'majorxlocator':pc.locator,'majorxformatter':pc.formatter,'minorxlocator':pc.minorlocator,'axeslimits':[[plotstarttime,plotstoptime],[0.0,250.0]],'axeslabels':[pc.timelabel,r'Rain Rate']}
-    axparamdicts = [axparamdict1]
-    ax1, = pm.set_meteogram_axes([ax1],axparamdicts)
-    ax1.legend(bbox_to_anchor=(1.,1.), loc='upper right',ncol=1, fancybox=True, shadow=False, prop = fontP)
-    plt.savefig(image_dir+'meteograms/'+dis_name+'_rainrate.png',dpi=300)
-    plt.close(fig)
-
-    
-###     Figure 9a-c from Cao et al.
-ZDR_rad = N.array(zdr_rad)
-Zh_rad = pow(10.,(N.array(zh_rad)/10))
-Zh = N.array(zh)
-ZDR=N.array(zdr)
-intensities = N.array(r)
-D_med_disd = N.array(d0)
-M0 = N.array(Nt)
-LWC_disd = N.array(LWC)
-
-
-###     Radar measured    
-tot_drop_conc_rad = Zh_rad * 10.**(-0.0837*(ZDR_rad**3.) + 0.702*(ZDR_rad**2.) - 2.062*ZDR_rad + 0.794)
-med_vol_diam_rad = 0.0436*(ZDR_rad**3.) - 0.216*(ZDR_rad**2.) + 1.076*ZDR_rad + 0.659 # compare to D_med_disd which is median volume diameter 
-liq_water_cont_rad = Zh_rad * 10.**(-0.0493*(ZDR_rad**3.) + 0.430*(ZDR_rad**2.) - 1.542*ZDR_rad - 3.019) # compare to LWC_disd
-rain_rate_rad = Zh_rad * 10.**(-0.0363*(ZDR_rad**3.) + 0.316*(ZDR_rad**2.) - 1.178*ZDR_rad - 1.964) # compare to intensities
-###     Disdrometer measured    
-tot_drop_conc = Zh * 10.**(-0.0837*(ZDR**3.) + 0.702*(ZDR**2.) - 2.062*ZDR + 0.794)
-med_vol_diam = 0.0436*(ZDR**3.) - 0.216*(ZDR**2.) + 1.076*ZDR + 0.659 # compare to D_med_disd which is median volume diameter 
-liq_water_cont = Zh * 10.**(-0.0493*(ZDR**3.) + 0.430*(ZDR**2.) - 1.542*ZDR - 3.019) # compare to LWC_disd
-rain_rate = Zh * 10.**(-0.0363*(ZDR**3.) + 0.316*(ZDR**2.) - 1.178*ZDR - 1.964) # compare to intensities
-
-one_x = N.linspace(10**-4,10)
-one_y = one_x
-
-fig1=plt.figure(figsize=(8,8))
-ax1=fig1.add_subplot(111)
-ax1.scatter(intensities/Zh, rain_rate/Zh, color='r', label='Disdrometer')
-ax1.set_xlim(10**-4.,10**-2.)
-ax1.set_xscale('log')
-ax1.set_ylim(10**-4.,10**-2.)
-ax1.set_yscale('log')
-ax1.set_xlabel('Observed R/Zh')
-ax1.set_ylabel('Empirical R/Zh')
-ax1.plot(one_x,one_y,lw=2,color='k')
-plt.legend(loc='upper left',numpoints=1,ncol=1,fontsize=8)
-plt.savefig(image_dir+'scattergrams/'+'one-to-R.png',dpi=200,bbox_inches='tight')
-plt.close(fig1)
-
-fig1=plt.figure(figsize=(8,8))
-ax1=fig1.add_subplot(111)
-ax1.scatter(D_med_disd, med_vol_diam,color='r', label='Disdrometer')
-ax1.set_xlim(0,5)
-ax1.set_ylim(0,5)
-ax1.set_xlabel('Observed D0')
-ax1.set_ylabel('Empirical D0')
-ax1.plot(one_x,one_y,lw=2,color='k')
-plt.legend(loc='upper left',numpoints=1,ncol=1,fontsize=8)
-plt.savefig(image_dir+'scattergrams/'+'one-to-D0.png',dpi=200,bbox_inches='tight')
-plt.close(fig1)
-
-fig1=plt.figure(figsize=(8,8))
-ax1=fig1.add_subplot(111)
-ax1.scatter(M0/Zh, tot_drop_conc/Zh, color='r', label='Disdrometer')
-ax1.set_xlim(10**-3,10)
-ax1.set_xscale('log')
-ax1.set_ylim(10**-3,10)
-ax1.set_yscale('log')
-ax1.set_xlabel('Observed Nt/Zh')
-ax1.set_ylabel('Empirical Nt/Zh')
-ax1.plot(one_x,one_y,lw=2,color='k')
-plt.legend(loc='upper left',numpoints=1,ncol=1,fontsize=8)
-plt.savefig(image_dir+'scattergrams/'+'one-to-Nt.png',dpi=200,bbox_inches='tight')
-plt.close(fig1)
-
-###     Figure 8a-c from Cao et al.
-bias = 100 * (N.nansum(med_vol_diam-D_med_disd)/N.nansum(D_med_disd))
-#bias = N.nanmean(med_vol_diam) - N.nanmean(d0)
-fig1=plt.figure(figsize=(8,8))
-ax1=fig1.add_subplot(111)
-ax1.scatter(ZDR, med_vol_diam, color='k', label='Disdrometer Empirical')
-ax1.scatter(ZDR, D_med_disd, color='r', label='Observed Disdrometer')
-ax1.scatter(ZDR_rad, med_vol_diam_rad, color='b', label='Radar Empirical')
-ax1.set_xlim(0.0,4.0)
-ax1.set_ylim(0.0,5.0)
-ax1.set_xlabel('ZDR')
-ax1.set_ylabel('D0')
-ax1.text(0.8,0.95,'Bias =%2.2f'%bias+'%',transform=ax1.transAxes)
-plt.legend(loc='upper left',numpoints=1,ncol=1,fontsize=8)
-plt.savefig(image_dir+'scattergrams/'+'D0.png',dpi=200,bbox_inches='tight')
-plt.close(fig1)
-
-bias = 100 * (N.nansum(liq_water_cont-LWC_disd)/N.nansum(LWC_disd))
-fig1=plt.figure(figsize=(8,8))
-ax1=fig1.add_subplot(111)
-ax1.scatter(ZDR, N.log10(liq_water_cont/Zh), color='k', label='Disdrometer Empirical')
-ax1.scatter(ZDR, N.log10(LWC_disd/Zh), color='r', label='Observed Disdrometer')
-ax1.scatter(ZDR_rad, N.log10(liq_water_cont_rad/Zh_rad), color='b', label='Radar Empirical')
-ax1.set_xlim(0.0,4.0)
-ax1.set_ylim(-6,-1)
-ax1.set_xlabel('ZDR')
-ax1.set_ylabel('log(LWC/Zh)')
-ax1.text(0.8,0.95,'Bias =%2.2f'%bias+'%',transform=ax1.transAxes)
-plt.legend(loc='upper left',numpoints=1,ncol=1,fontsize=8)
-plt.savefig(image_dir+'scattergrams/'+'LWC.png',dpi=200,bbox_inches='tight')
-plt.close(fig1)
-
-bias = 100 * (N.nansum(rain_rate-intensities)/N.nansum(intensities))
-fig1=plt.figure(figsize=(8,8))
-ax1=fig1.add_subplot(111)
-ax1.scatter(ZDR, N.log10(rain_rate/Zh), color='k', label='Disdrometer Empirical')
-ax1.scatter(ZDR, N.log10(intensities/Zh), color='r', label='Observed Disdrometer')
-ax1.scatter(ZDR_rad, N.log10(rain_rate_rad/Zh_rad), color='b', label='Radar Empirical')
-ax1.set_xlim(0.0,4.0)
-ax1.set_ylim(-5,0)
-ax1.set_xlabel('ZDR')
-ax1.set_ylabel('log(R/Zh)')
-ax1.text(0.8,0.95,'Bias =%2.2f'%bias+'%',transform=ax1.transAxes)
-plt.legend(loc='upper left',numpoints=1,ncol=1,fontsize=8)
-plt.savefig(image_dir+'scattergrams/'+'R.png',dpi=200,bbox_inches='tight')
-plt.close(fig1)
-
-bias = 100 * (N.nansum(tot_drop_conc-M0)/N.nansum(M0))
-fig1=plt.figure(figsize=(8,8))
-ax1=fig1.add_subplot(111)
-ax1.scatter(ZDR, N.log10(tot_drop_conc/Zh), color='k',label='Disdrometer Empirical')
-ax1.scatter(ZDR, N.log10(M0/Zh), color='r', label='Observed Disdrometer')
-ax1.scatter(ZDR_rad, N.log10(tot_drop_conc_rad/Zh_rad), color='b', label='Radar Empirical')
-ax1.set_xlim(0.0,4.0)
-ax1.set_ylim(-2.5,5.0)
-ax1.set_xlabel('ZDR')
-ax1.set_ylabel('log(Nt/Zh)')
-ax1.text(0.8,0.95,'Bias =%2.2f'%bias+'%',transform=ax1.transAxes)
-plt.legend(loc='upper left',numpoints=1,ncol=1,fontsize=8)
-plt.savefig(image_dir+'scattergrams/'+'Nt.png',dpi=200,bbox_inches='tight')
-plt.close(fig1)
->>>>>>> 34f37c76
 			
 # Plot the lambda-mu relation and fit with 2nd order polynomial 
 
 poly=N.polyfit(lamda,mu,2)
 polynomial=N.poly1d(poly)
-<<<<<<< HEAD
+
 #poly2=N.polyfit(Lam_retr,Mu_retr,2)
 #polynomial2=N.poly1d(poly2)
 xx = N.linspace(0.0, 30.0)
 yy = polynomial(xx)
 #yy2 = polynomial2(xx)
-=======
-xx = N.linspace(0.0, 30.0)
-yy = polynomial(xx)
->>>>>>> 34f37c76
 		
 fig=plt.figure(figsize=(8,8))
 ax1=fig.add_subplot(111)
 plt.title('Shape-Slope Relation')
 ax1.scatter(lamda,mu, color='k')
-<<<<<<< HEAD
 ax1.scatter(Lam_retr,Mu_retr,color='g')
 ax1.plot(xx,yy, color='r')
 #ax1.plot(xx,yy2,color='b')
-=======
-ax1.plot(xx,yy, color='r')
->>>>>>> 34f37c76
 ax1.set_xlim(0.0,30.0)
 ax1.set_ylim(-5.0,20.0)
 ax1.set_xlabel('Slope parameter')
@@ -1595,11 +1235,8 @@
 plt.close(fig)
 
 print(poly)
-<<<<<<< HEAD
 #print(poly2)
-=======
->>>>>>> 34f37c76
-	
+
 #plt.show()
 
 fig=plt.figure(figsize=(8,8))
