--- conflicted
+++ resolved
@@ -782,22 +782,13 @@
 
             window = int(180./DSD_interval)
             D_0_dis_avg = pd.Series(D_med_disd).rolling(window=window,center=True,win_type='triang',min_periods=1).mean().values # use for raw distribution
-<<<<<<< HEAD
 #            D_0_dis_avg = pd.Series(D_med_gam).rolling(window=window,center=True,win_type='triang',min_periods=1).mean().values # use for gamma fit
             dBZ_ray_dis_avg = pd.Series(refl_disd).rolling(window=window,center=True,win_type='triang',min_periods=1).mean().values # use for raw distribution
 #            dBZ_ray_dis_avg = pd.Series(refl_DSD_gam).rolling(window=window,center=True,win_type='triang',min_periods=1).mean().values # use for gamma fit
             disvars['D_0_dis'] = D_0_dis_avg[pstartindex:pstopindex+1]
             disvars['dBZ_ray'] = dBZ_ray_dis_avg[pstartindex:pstopindex+1]
 
-            
-=======
-        #            D_0_dis_avg = pd.rolling_mean(D_med_gam,18,center=True,win_type='triang',min_periods=1) # use for gamma fit 
-            dBZ_ray_dis_avg = pd.Series(refl_disd).rolling(window=window,center=True,win_type='triang',min_periods=1).mean().values # use for raw distribution
-        #            dBZ_ray_dis_avg = pd.rolling_mean(refl_DSD_gam,18,center=True,win_type='triang',min_periods=1) # use for gamma fit
-            disvars['D_0_dis'] = D_0_dis_avg[pstartindex:pstopindex+1]
-            disvars['dBZ_ray'] = dBZ_ray_dis_avg[pstartindex:pstopindex+1]
-
->>>>>>> abfcb07f
+
             if(pc.calc_dualpol):
                 # Computed centered running averages of dualpol variables
                 for varname,var in zip(['dBZ','ZDR','KDP','RHV'],[dBZ,ZDR,KDP,RHV]):
@@ -835,10 +826,7 @@
         # Prepare axis parameters
         timelimits = [plotstarttime,plotstoptime]
         diamlimits = [0.0,9.0]
-<<<<<<< HEAD
-=======
-
->>>>>>> abfcb07f
+        
         axparams = {'majorxlocator':pc.locator,'majorxformatter':pc.formatter,
                     'minorxlocator':pc.minorlocator,'axeslimits':[timelimits,diamlimits],
                     'majorylocator':MultipleLocator(base=1.0),'axeslabels':[None,'D (mm)']}
