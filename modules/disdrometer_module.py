# disdrometer_module.py
# A collection of functions for reading VORTEX 2 disdrometer data

import netCDF4 as netcdf
import Nio
import numpy as np
from numpy import ma as ma
from matplotlib.dates import *
import matplotlib.cm as cm
from datetime import datetime, timedelta
import pytz as pytz
import os
import shlex
import matplotlib.pyplot as plt
from matplotlib.ticker import *
import obanmodule as oban
import radarmodule as radar
import thermolib as thermo
import utils
from scipy import special
from scipy.special import gammainc as gammap
from scipy.special import gammaln as gammln
import pdb
import pandas as pd
import xarray as xr

deg2rad = np.pi / 180.

# ID #'s for PIPS 1A,1B,2A,2B
parsivel_ids = ['304545', '295153', '295166', '304543']

parsivel_names = {'304545':'PIPS1A', '295153':'PIPS1B', '295166':'PIPS2A', '304543':'PIPS2B'}

# Min diameter of bins (mm)
min_diameter_bins = [0.000, 0.125, 0.250, 0.375, 0.500, 0.625, 0.750, 0.875, 1.000, 1.125, 1.250,
                     1.500, 1.750, 2.000, 2.250, 2.500, 3.000, 3.500, 4.000, 4.500, 5.000, 6.000,
                     7.000, 8.000, 9.000, 10.000, 12.000, 14.000, 16.000, 18.000, 20.000, 23.000]
max_diameter_bins = [0.125, 0.250, 0.375, 0.500, 0.625, 0.750, 0.875, 1.000, 1.125, 1.250, 1.500,
                     1.750, 2.000, 2.250, 2.500, 3.000, 3.500, 4.000, 4.500, 5.000, 6.000, 7.000,
                     8.000, 9.000, 10.000, 12.000, 14.000, 16.000, 18.000, 20.000, 23.000, 26.000]

# Average diameter of bins (mm)
avg_diameter_bins = [0.5 * (x + y) for x, y in zip(min_diameter_bins, max_diameter_bins)]


fall_bins = [0.050, 0.150, 0.250, 0.350, 0.450, 0.550, 0.650, 0.750, 0.850, 0.950, 1.100, 1.300,
             1.500, 1.700, 1.900, 2.200, 2.600, 3.000, 3.400, 3.800, 4.400, 5.200, 6.000, 6.800,
             7.600, 8.800, 10.400, 12.000, 13.600, 15.200, 17.600, 20.800]

min_fall_bins = [0.000, 0.100, 0.200, 0.300, 0.400, 0.500, 0.600, 0.700, 0.800, 0.900, 1.000, 1.200,
                 1.400, 1.600, 1.800, 2.000, 2.400, 2.800, 3.200, 3.600, 4.000, 4.800, 5.600, 6.400,
                 7.200, 8.000, 9.600, 11.200, 12.800, 14.400, 16.000, 19.200]

# Parsivel sampling area and sampling period
sensor_area = 0.0054    # (m^2)
sensor_width = 0.03     # (m)
sensor_length = 0.18    # (m)
sampling_period = 10.0  # (s)

min_diameter = np.array(min_diameter_bins)
avg_diameter = np.array(avg_diameter_bins)
max_diameter = np.array(max_diameter_bins)
bin_width = max_diameter - min_diameter
fall_bins = np.array(fall_bins)
min_fall_bins = np.array(min_fall_bins)

# Jaffrain and Berne (2011), Tokay et al. (2011)
eff_sensor_area = (180. * (30. - avg_diameter / 2.)) * 1.e-6


use_DD_QC = False   # Use my QC methods (see below)

use_measured_fs = True     # If True, use the raw measured fall speeds to compute number concentration
# If False, use the fall speed curve of Terry Schuur

use_strongwindQC = True      # Remove time records that are contaminated by strong wind?
use_splashingQC = False      # Remove drops that result from splashing?
use_marginQC = False         # Remove drops that result from margin falls?
use_rainonlyQC = False       # Remove all particles that are probably not rain?
use_hailonlyQC = False      # Remove all particles that are probably not hail?
use_graupelonlyQC = False   # Remove all particles that are probably not graupel?

use_rainfallspeedQC = False      # Remove all fall speeds +/- a percentage of the rain fall speed relation
# Percentage is set by falltol
falltol = 0.6
maskhigh = True
masklow = True

# True to mask out high diameter particles (given by threshold below), False to keep them
maskhighdiam = False
# True to mask out low diameter particles (given by threshold below), False to keep them
masklowdiam = False

highdiamthresh = 9.0
lowdiamthresh = 1.0

plot_QC = True        # True to plot fallspeed vs. diameter plot with QC information for each DSD
plot_splashingQC = False
plot_marginQC = False
plot_strongwindQC = False
plot_rainonlyQC = False
plot_rainfallspeedQC = False


def interpnan1D(a):
    """Replaces NaN's in a 1D array by interpolating from good values on either side"""
    ind = np.where(~np.isnan(a))[0]  # indices of valid values
    return np.interp(range(len(a)), ind, a[ind])  # Use valid values to interpolate to invalid values


def DDMtoDD(DDM, hem):
    """Converts from 'Degrees + Decimal Minutes' format to Decimal Degrees"""

    degrees = np.floor(DDM)
    DM = (DDM - degrees) * 100.

    if(hem == 'N' or hem == 'E'):
        sign = 1.
    else:
        sign = -1.

    return sign * (degrees + DM / 60.)


def assignfallspeed(d, rhocorrect=False, rho=None):
    """Assigns a fall speed for a range of diameters based on code
       from David Dowell (originally from Terry Schuur).  It appears that
       the formulas originate from Atlas et al. (1973), but this took a bit of sleuthing!"""

    # Note, this appears to be valid at sea level.  For higher altitudes, a fall speed correction
    # should probably be applied based on Foote and duToit (1969): v = v0*(rho0/rho)^(0.4)
    # where rho0 = 1.204 kg/m^3 -- that corresponding to a T of 20 C and pressure of 1013 mb.

    v = np.where(d < 3.0, 3.78 * d**0.67, 9.65 - 10.3 * np.exp(-0.6 * d))
    v = np.where(d < 0.0, 0.0, v)

    # Correct fall speed based on air density
    if(rhocorrect and rho is not None):
        v = v[:, None] * (1.204/rho)**(0.4)
        v = v.squeeze()
        v = np.atleast_1d(v)

    return v


# Create mask for splashing drops
bottom = [0, 0, 0, 0, 0, 0, 0, 0, 0, 0, 0, 0, 0, 0, 0,
          0, 0, 0, 0, 0, 0, 0, 0, 0, 0, 0, 0, 0, 0, 0, 0, 0]
top = [0, 1, 4, 7, 9, 11, 12, 13, 14, 14, 15, 16, 16, 0,
       0, 0, 0, 0, 0, 0, 0, 0, 0, 0, 0, 0, 0, 0, 0, 0, 0, 0]
splashingmask = [[True if bottom[j] <= i <= top[j]
                  else False for i in range(32)] for j in range(32)]
splashingmask = np.array(splashingmask).T

# Create mask for margin falls
bottom = [0, 8, 14, 17, 20, 21, 22, 23, 24, 25, 26, 26, 27, 27,
          28, 28, 29, 29, 29, 30, 30, 30, 30, 0, 0, 0, 0, 0, 0, 0, 0, 0]
top = np.arange((32), dtype='int')
top[:] = 31
top[23:32] = 0
marginmask = [[True if bottom[j] <= i <= top[j] else False for i in range(32)] for j in range(32)]
marginmask = np.array(marginmask).T

# Create mask for non-raindrops
bottom = [0, 1, 4, 7, 9, 11, 12, 13, 14, 14, 15, 16, 16, 19, 19,
          20, 20, 21, 21, 21, 23, 24, 24, 0, 0, 0, 0, 0, 0, 0, 0, 0]
top = [0, 8, 14, 17, 20, 21, 22, 23, 24, 25, 26, 26, 27, 27, 28,
       28, 29, 29, 29, 30, 30, 30, 30, 0, 0, 0, 0, 0, 0, 0, 0, 0]
rainonlymask = [[False if bottom[j] < i < top[j] else True for i in range(32)] for j in range(32)]
rainonlymask = np.array(rainonlymask).T

# Create mask for non-hail
bottom = [0, 0, 0, 0, 0, 0, 0, 0, 0, 0, 0, 0, 0, 0, 0, 0, 0,
          0, 0, 0, 15, 15, 16, 16, 17, 17, 18, 19, 19, 20, 20, 20]
top = [0, 0, 0, 0, 0, 0, 0, 0, 0, 0, 0, 0, 0, 0, 0, 0, 0,
       0, 0, 0, 24, 25, 25, 31, 32, 32, 32, 32, 32, 32, 32, 32]
hailonlymask = [[False if bottom[j] < i < top[j] else True for i in range(32)] for j in range(32)]
hailonlymask = np.array(hailonlymask).T

# Create mask for all particles with fall speeds outside of fractional tolerance
rainvd = assignfallspeed(avg_diameter)
X, Y = np.meshgrid(rainvd, fall_bins)

if(maskhigh and masklow):
    fallspeedmask = np.where(np.abs((X - Y) / X) < falltol, False, True)
elif(masklow):     # Mask out speeds lower than tolerance
    fallspeedmask = np.where((Y - X) / X < -falltol, True, False)
elif(maskhigh):               # Mask out speeds higher than tolerance
    fallspeedmask = np.where((Y - X) / X > falltol, True, False)
else:
    fallspeedmask = None

# Create mask for strong wind conditions
strongwindmask = np.zeros((32, 32), dtype=bool)
strongwindmask[0:11, 20:32] = True


def truncatedspectrumQC(countsMatrix):
    """Masks out bad records where tokens have been set to -999 because the record
       was truncated"""
    countsMatrix = ma.masked_array(countsMatrix, mask=np.where(countsMatrix == -999, True, False))

    return countsMatrix


def strongwindQC(countsMatrix):
    """Based on Katja Friedrich's IDL QC subroutine.  Removes drops affected by strong winds.
       Specifically, removes the entire 1-min DSD whenever there are large drops (> 3 mm) that have
       a low fall velocity (< 1 m/s)."""

    numtimes = np.size(countsMatrix, axis=0)
    flaggedtimes = []

    # Flag times that contain wind contamination
    for t in range(numtimes):
        baddrops = np.sum(countsMatrix[t, 0:11, 20:32])
        bigdrops = np.sum(countsMatrix[t, :, 23:32])
        totaldrops = np.sum(countsMatrix[t, :])
#         if(baddrops > 0.02 * totaldrops):  # Try relaxing criterion to allow up to 2% of drops
#                                          # to be in mask area
#             print "Severe Wind contamination, masking entire PSD!"
#             countsMatrix[t, :] = -999.
#             flaggedtimes.append(2)
#         elif(baddrops > 0):  # Let the PSD through QC, but mask the offending drops
#             print "Wind contamination!"
#             countsMatrix[t, 0:11, 20:32] = -999.
#             flaggedtimes.append(1)
#         else:
#             flaggedtimes.append(0)

        if(baddrops > 0):
            print "Severe Wind contamination, masking entire PSD!"
            countsMatrix[t, :] = -999.
            flaggedtimes.append(2)
        else:
            flaggedtimes.append(0)


    countsMatrix = ma.masked_array(countsMatrix, mask=np.where(countsMatrix == -999., True, False))

    return countsMatrix, flaggedtimes


def splashingQC(countsMatrix):
    """Based on Katja Friedrich's IDL QC subroutine. Removes drops from splashing"""

    numtimes = np.size(countsMatrix, axis=0)

    # Remove drops that likely result from splashing (use mask to index the count array)

    for t in range(numtimes):
        #countsMatrix[t,mask] = 0.0
        countsMatrix[t, :] = ma.masked_array(countsMatrix[t, :], mask=splashingmask)

    return countsMatrix


def marginQC(countsMatrix):
    """Based on Katja Friedrich's IDL QC subroutine. Removes drops from margin falls"""

    numtimes = np.size(countsMatrix, axis=0)

    # Remove drops that likely result from margin falls

    for t in range(numtimes):
        countsMatrix[t, marginmask] = 0.0

    return countsMatrix


def rainonlyQC(countsMatrix):
    """Based on Katja Friedrich's IDL QC subroutine. Removes particles that are probably
       not raindrops"""

    numtimes = np.size(countsMatrix, axis=0)
    masktimes = np.zeros((numtimes, 32, 32), dtype=bool)

    # Remove particles that are probably not rain
    for t in range(numtimes):
        masktimes[t, :] = rainonlymask

    countsMatrix = ma.masked_array(countsMatrix, mask=masktimes)

    return countsMatrix


def hailonlyQC(countsMatrix, returnmasked=True, count=True):
    """Based on Katja Friedrich's IDL QC subroutine. Removes particles that are probably
       not hail. Also returns number of particles remaining"""

    numtimes = np.size(countsMatrix, axis=0)
    masktimes = np.zeros((numtimes, 32, 32), dtype=bool)

    # Remove particles that are probably not hail
    for t in range(numtimes):
        masktimes[t, :] = hailonlymask

    masked = ma.masked_array(countsMatrix, mask=masktimes)
    if(returnmasked):
        countsMatrix = masked
    total = masked.sum(axis=2).sum(axis=1)
    return countsMatrix, total


def rainfallspeedQC(countsMatrix, rainvd, falltol, maskhigh, masklow):
    """Removes all drops fall speeds +/- tolerance relative to rain fall speed relation."""

    numtimes = np.size(countsMatrix, axis=0)
    masktimes = np.zeros((numtimes, 32, 32), dtype=bool)

    for t in range(numtimes):
        masktimes[t, :] = fallspeedmask

    countsMatrix = ma.masked_array(countsMatrix, mask=masktimes)

    return countsMatrix


def maskhighdiamQC(countsMatrix):
    """Mask out particles above a certain diameter"""

    numtimes = np.size(countsMatrix, axis=0)

    diamindex = np.where(avg_diameter > highdiamthresh)[0][0]
    mask = np.zeros((numtimes, 32, 32))

    mask[:, :, diamindex:] = 1
    countsMatrix = ma.masked_array(countsMatrix, mask=mask)

    return countsMatrix


def masklowdiamQC(countsMatrix):
    """Mask out particles above a certain diameter"""

    numtimes = np.size(countsMatrix, axis=0)

    diamindex = np.where(avg_diameter > lowdiamthresh)[0][0]
    mask = np.zeros((numtimes, 32, 32))

    mask[:, :, :diamindex] = 1
    countsMatrix = ma.masked_array(countsMatrix, mask=mask)

    return countsMatrix


def correctPIPS(serialnum, infile, outfile):
    """Corrects offset Parsivel strings in a PIPS data file"""
    disfile = open(infile, 'r')

    lines_out = []
    parsivel_string_out_list = []
    parsivel_string_out = ''
    truncated = False
    first = True
    l = 0
    for line in disfile:
        line = line.rstrip('\r\n')
        tokens = line.strip().split(',')
        header_info = ",".join(tokens[:26])
        parsivel_string = tokens[26]
        parsivel_tokens = parsivel_string.strip().split(';')
        if(len(parsivel_tokens) > 1):
            if(truncated):  # Previous record was truncated
                # Look for the parsivel serial number somewhere in the next record
                # and find the index if it exists
                # print parsivel_tokens
                try:
                    sindex = [i for i, x in enumerate(parsivel_tokens) if serialnum in x][0]
                    #sindex = parsivel_tokens.index(serialnum)
                    # print sindex,parsivel_tokens[sindex]
                    # Concatenate portion of string before serial number onto end of previous record
                    parsivel_string_out = parsivel_string_out + ";".join(parsivel_tokens[:sindex])
                    # print parsivel_string_out
                    lines_out.append(line_out + ',' + parsivel_string_out)
                    parsivel_string_out_list.append(parsivel_string_out)
                    parsivel_string_out = ";".join(parsivel_tokens[sindex:]).lstrip()
                    line_out = header_info
                    truncated = False
                except BaseException:
                    print "Something went wrong!"
            elif(not first):
                # Should be able to just rip through the rest of the records and piece them together
                sindex = [i for i, x in enumerate(parsivel_tokens) if serialnum in x][0]
                parsivel_string_out = parsivel_string_out + ";".join(parsivel_tokens[:sindex])
                parsivel_string_out_list.append(parsivel_string_out)
                lines_out.append(line_out + ',' + parsivel_string_out)
                line_out = header_info
                parsivel_string_out = ";".join(parsivel_tokens[sindex:]).lstrip()
            elif(first):
                if(len(parsivel_tokens) < 1036):    # Likely a truncated record
                    truncated = True
                    first = False
                    parsivel_string_out = parsivel_string
                    line_out = header_info
                else:
                    lines_out.append(line)
        else:
            lines_out.append(line)

    # Sort the output lines by record #
    sorted_lines_out = sorted(lines_out, key=lambda record: int(record.strip().split(',')[1]))
    #sorted_lines_out = lines_out

    outdisfile = open(outfile, 'w')
    for line in sorted_lines_out:
        outdisfile.write(line + '\n')


def readPIPS(filename, fixGPS=True, basicqc=False, rainfallqc=False, rainonlyqc=False,
             hailonlyqc=False, strongwindqc=False, detecthail=True, requested_interval=10.0,
             starttime=None, stoptime=None):
    """Reads data from Purdue-OU PIPS"""

    pdatetimes = []
    intensities = []
    preciptots = []
    reflectivities = []
    sampleintervals = []
    pcounts = []
    pcounts2 = []
    sensortemps = []
    amplitudes = []
    voltages = []
    pvoltages = []

    rhoatpdatetimes = [] # Air density at the PSD times (needed for rain fall speed curve correction)

    countsMatrix = []     # Will contain the number of drops in the diameter vs. fall speed matrix for each time
    # i.e. a (numtimes,32,32) array

    concentrations = []   # Will contain computed number concentrations for each size bin for each time
    # i.e. a (numtimes,32) array

    onedrop_concentrations = []

    dates = []
    times = []
    datetimes = []
    windspds = []
    winddirrels = []
    winddirabss = []
    winddiags = []
    fasttemps = []
    slowtemps = []
    dewpoints = []
    RHs_derived = []
    RHs = []
    pressures = []
    pts = []
    qvs = []
    rhos = []
    compass_dirs = []
    GPS_lats = []
    GPS_lons = []
    GPS_stats = []
    GPS_alts = []

    disfile = open(filename, 'r')

    firstgoodGPS = False

    for line in disfile:
        tokens = line.strip().split(',')
        # Check for header line (older versions don't have it)
        if(tokens[0] == 'TIMESTAMP'):
            continue

        timestamp = tokens[0]
        timestring = timestamp.strip().split()
        date = timestring[0]  # .strip('-')
        time = timestring[1]  # .strip(':')

        # Construct datetime object
        year = np.int(date[:4])
        month = np.int(date[5:7])
        day = np.int(date[8:])
        hour = np.int(time[:2])
        min = np.int(time[3:5])
        sec = np.int(time[6:])

        datetimelogger = datetime(year, month, day, hour, min, sec)

        recordnum = np.int(tokens[1])
        voltage = np.float(tokens[2])
        paneltemp = np.float(tokens[3])
        winddirrel = np.float(tokens[4])
        windspd = np.float(tokens[5])
        winddiag = np.float(tokens[6])
        fasttemp = np.float(tokens[7])
        slowtemp = np.float(tokens[8])
        RH = np.float(tokens[9])
        pressure = np.float(tokens[10])
        compass_dir = np.float(tokens[11])
        GPS_time = tokens[12]
        GPS_status = tokens[13]
        GPS_lat = np.float(tokens[14])
        GPS_lat_hem = tokens[15]
        GPS_lat = DDMtoDD(GPS_lat, GPS_lat_hem)
        GPS_lon = np.float(tokens[16])
        GPS_lon_hem = tokens[17]
        GPS_lon = DDMtoDD(GPS_lon, GPS_lon_hem)
        GPS_spd = np.float(tokens[18])
        GPS_dir = np.float(tokens[19])
        GPS_date = tokens[20]
        try:
            GPS_magvar = np.float(tokens[21])
        except BaseException:
            GPS_magvar = np.nan
        try:
            GPS_alt = np.float(tokens[22])
        except BaseException:
            GPS_alt = np.nan

        winddirabs = np.float(tokens[23])
        try:
            dewpoint = np.float(tokens[24])
        except BaseException:
            dewpoint = np.nan
        try:
            RH_derived = np.float(tokens[25])
        except BaseException:
            RH_derived = np.nan

        # Find the first good GPS time and date and use that
        # to construct the time offset for the data logger
        if(not np.isnan(GPS_alt) and not firstgoodGPS and GPS_status == 'A'):
            firstgoodGPS = True
            print GPS_date, GPS_time
            print date, time

            print year, month, day, hour, min, sec

            # Construct datetime object
            gyear = np.int('20' + GPS_date[4:])
            gmonth = np.int(GPS_date[2:4])
            gday = np.int(GPS_date[:2])
            ghour = np.int(GPS_time[:2])
            gmin = np.int(GPS_time[2:4])
            gsec = np.int(GPS_time[4:])

            datetimeGPS = datetime(gyear, gmonth, gday, ghour, gmin, gsec)
            GPS_offset = datetimeGPS - datetimelogger
            print datetimeGPS, datetimelogger
            print "GPS Offset", GPS_offset

        datetimes.append(datetimelogger)
        windspds.append(windspd)
        winddirrels.append(winddirrel)
        winddirabss.append(winddirabs)
        winddiags.append(winddiag)
        fasttemps.append(fasttemp)
        slowtemps.append(slowtemp)
        dewpoints.append(dewpoint)
        RHs_derived.append(RH_derived)
        RHs.append(RH)
        pressures.append(pressure)
        compass_dirs.append(compass_dir)
        GPS_lats.append(GPS_lat)
        GPS_lons.append(GPS_lon)
        GPS_stats.append(GPS_status)
        GPS_alts.append(GPS_alt)
        voltages.append(voltage)

        pt = thermo.caltheta(pressure*100., fasttemp+273.15)
        qv = thermo.calqv(RH_derived/100., pressure*100., fasttemp+273.15)
        rho = thermo.calrho(pressure*100., pt, qv)

        pts.append(pt)
        qvs.append(qv)
        rhos.append(rho)

        parsivel_string = tokens[26]
        parsivel_tokens = parsivel_string.strip().split(';')
        serialnum = parsivel_tokens[0]
        if(serialnum in parsivel_ids and len(parsivel_tokens) >= 11):
            parsivel_name = parsivel_names[serialnum]
            # print timestring
            precipintensity = np.float(parsivel_tokens[1])
            precipaccum = np.float(parsivel_tokens[2])
            parsivel_dBZ = np.float(parsivel_tokens[3])
            sample_interval = np.float(parsivel_tokens[4])
            signal_amplitude = np.float(parsivel_tokens[5])
            pcount = np.int(parsivel_tokens[6])
            sensor_temp = np.float(parsivel_tokens[7])
            pvoltage = np.float(parsivel_tokens[8])
            sensor_time = parsivel_tokens[9]
            sensor_date = parsivel_tokens[10]
            try:
                spectrum = [float(x) if x != '' else 0 for x in parsivel_tokens[11:]]
            except BaseException:
                spectrum = [-999 for i in xrange(1025)]
            # print "spectrum length = ",len(spectrum)
            if(len(spectrum) < 1024):
                print "Problem with Parsivel spectrum.  Flagging as bad!"
                print "Time: ", timestring
#                 spectrum = [np.nan for i in xrange(1025)]
            else:
                if(len(spectrum) == 1025):
                    spectrum = spectrum[:-1]  # Strip off bogus last value

#             if(GPS_time):
#                 print GPS_date,GPS_time
#
            pdatetimes.append(datetimelogger)
            preciptots.append(precipaccum)
            intensities.append(precipintensity)
            reflectivities.append(parsivel_dBZ)
            sampleintervals.append(sample_interval)
            amplitudes.append(signal_amplitude)
            pcounts.append(pcount)
            sensortemps.append(sensor_temp)
            pvoltages.append(pvoltage)

#             pt = thermo.caltheta(pressure*100., fasttemp+273.15)
#             qv = thermo.calqv(RH_derived/100., pressure*100.,
#                               fasttemp+273.15)
#             rhoatpdatetimes.append(thermo.calrho(pressure*100., pt, qv))


            # Now create an array out of the spectrum and reshape it to 32x32
            spectrum = np.array(spectrum, dtype='int')
            if(spectrum.size == 1024):
                spectrum = spectrum.reshape((32, 32))
            else:
                spectrum = -999 * np.ones((32, 32), dtype='int')
                print spectrum.size
            # Append spectrum (corrected or not) to spectrum time list

            countsMatrix.append(spectrum)

    # Find indices in conventional time list that match those in the Parsivel time list
    pindices = np.searchsorted(datetimes, pdatetimes)
    rhoatpdatetimes = np.array(rhos)[pindices]

    # Recast countsMatrix as numpy array

    countsMatrix = np.dstack(countsMatrix)
    countsMatrix = np.rollaxis(countsMatrix, 2, 0)

    # Perform Katja's QC routines if desired (should not be used in combination with my methods above,
    # most are redundant anyway).

    X, Y = np.meshgrid(avg_diameter, fall_bins)
    flaggedtimes = np.zeros(len(pdatetimes), dtype=bool)
    splashmask = np.zeros_like(countsMatrix)
    marginmask = np.zeros_like(countsMatrix)

    countsMatrix = truncatedspectrumQC(countsMatrix)

    if(use_strongwindQC or basicqc or strongwindqc):
        countsMatrix, flaggedtimes = strongwindQC(countsMatrix)
        if(detecthail and False): # This doesn't seem to be working correctly, so disable for now
            # Unflag hail detection for those times where wind contamination was also detected
            hailflag = np.where(flaggedtimes > 0, False, hailflag)

    if(use_splashingQC or basicqc):
        countsMatrix = splashingQC(countsMatrix)

    if(use_marginQC or basicqc):
        countsMatrix = marginQC(countsMatrix)

    if(detecthail):
        countsMatrix, hailcounts = hailonlyQC(countsMatrix, returnmasked=False)
        hailflag = np.where(hailcounts > 0, True, False)

    if(use_rainfallspeedQC or rainfallqc):
        countsMatrix = rainfallspeedQC(countsMatrix, rainvd, falltol, maskhigh, masklow)

    # if(use_strongwindQC):
#         countsMatrix,flaggedtimes = strongwindQC(countsMatrix)

    if(use_rainonlyQC or rainonlyqc):
        countsMatrix = rainonlyQC(countsMatrix)

    if(use_hailonlyQC or hailonlyqc):
        countsMatrix, __ = hailonlyQC(countsMatrix)

    if(maskhighdiam):
        countsMatrix = maskhighdiamQC(countsMatrix)

    if(masklowdiam):
        countsMatrix = masklowdiamQC(countsMatrix)

    # Find total number of non-masked particles

    pcount2 = countsMatrix.sum(axis=2)
    pcounts2 = pcount2.sum(axis=1)

    counts_1drop = np.ones_like(avg_diameter)

    # print pcount2,pcount2.shape
    # Now, after QC, compute number concentrations for each size bin for each time
    for t, time in enumerate(pdatetimes):
        rainvd = assignfallspeed(avg_diameter, rhocorrect=True, rho=rhoatpdatetimes[t])
        spectrum = countsMatrix[t, :]
        # Determine whether to use actual measured fall speeds or assumed fallspeeds
        if(use_measured_fs):
            dummy, vspectrum = np.meshgrid(avg_diameter, fall_bins)
            dspectrum = spectrum
        else:
            vspectrum = rainvd
            dspectrum = spectrum.sum(axis=0)   # Sum up particles for each diameter bin

            # print "time = ",time
#             for i,diam in enumerate(min_diameter):
#                 print diam,dspectrum[i]

        # Now compute the number concentration using the assumed fall speeds, sensor area, and sampling interval
        # Units are #/m^3/mm
#         if time == '171320':
#             print spectrum.size,spectrum,countsMatrix.data[t,:],spectrum.data
        if(spectrum.size == 1024 and flaggedtimes[t] < 2):
            concentration = dspectrum / \
                (vspectrum * sampleintervals[t] * eff_sensor_area * (max_diameter - min_diameter))
            if(use_measured_fs):    # Sum up # concentration for each velocity bin
                concentration = concentration.sum(axis=0)
#                 onedropvel = np.ma.average(vspectrum,axis=0,weights=dspectrum)
#             else:
#                 onedropvel = rainvd
            onedropvel = rainvd
            onedrop_concentration = counts_1drop / \
                (onedropvel * sampleintervals[t] * eff_sensor_area * (max_diameter - min_diameter))
            # print "concentration.shape"
            # print concentration.shape
        elif(flaggedtimes[t] < 2):
            concentration = np.zeros_like(avg_diameter)
        else:
            concentration = -999. * np.ones_like(avg_diameter)
            concentration = ma.masked_where(concentration == -999., concentration)

        # Throw out particles above and below a certain diameter if desired

#         if(maskhighdiam):
#             concentration = ma.masked_where(avg_diameter > highdiamthresh, concentration)
#             #print "avg_diameter,concentration",avg_diameter,concentration
#         if(masklowdiam):
#             concentration = ma.masked_where(avg_diameter < lowdiamthresh, concentration)

        # print "Number of particles counted vs. summed number: "
        # print np.int(line[7]),np.sum(dspectrum)

        # print concentration

        concentrations.append(concentration)
        onedrop_concentrations.append(onedrop_concentration)

    concentrations = ma.array(concentrations)
    onedrop_concentrations = ma.array(onedrop_concentrations)
    # print "concentrations: ",concentrations
    pcounts = ma.array(pcounts)
    #pcounts2 = np.array(pcounts2)
    amplitudes = np.array(amplitudes)

    # Correct the logger time and date using the GPS time

    # Sometimes the GPS has major issues for the whole deployment.
    # In this case, set the offset to 0
    if(not firstgoodGPS):
        GPS_offset = timedelta(seconds=0)

    datetimes_corrected = []
    pdatetimes_corrected = []
    for datetimelogger in datetimes:
        datetimes_corrected.append(datetimelogger + GPS_offset)
    for pdatetimelogger in pdatetimes:
        pdatetimes_corrected.append(pdatetimelogger + GPS_offset)

    # Create a dataframe out of the 1-s data
    # First create a dictionary to organize the 1-s data
    convdict = {'windspd': windspds, 'winddirrel': winddirrels, 'winddirabs': winddirabss,
                  'winddiag': winddiags, 'fasttemp': fasttemps, 'slowtemp': slowtemps,
                  'RH': RHs, 'RH_derived': RHs_derived, 'pressure': pressures,
                  'compassdir': compass_dirs, 'GPS_lat': GPS_lats, 'GPS_lon': GPS_lons,
                  'GPS_stat': GPS_stats, 'GPS_alt': GPS_alts, 'voltage': voltages,
                  'dewpoint': dewpoints, 'pt': pts, 'qv': qvs, 'rho': rhos}

    conv_df = pd.DataFrame(convdict, index=datetimes_corrected)

    # Create one dataframe for N(D), one for the "one-drop" N(D), and one for all the
    # other 10-s data

    ND_df = pd.DataFrame(data=concentrations, index=pdatetimes_corrected, columns=avg_diameter)
    ND_onedrop_df = pd.DataFrame(data=onedrop_concentrations, index=pdatetimes_corrected,
                                 columns=avg_diameter)

    # Create a dictionary to organize the 10-s data
    PSDdict = {'intensity': intensities, 'preciptot': preciptots, 'reflectivity': reflectivities,
               'pcount': pcounts, 'pcount2': pcounts2, 'amplitude': amplitudes,
               'flaggedtimes': flaggedtimes, 'hailflag': hailflag}

    PSD_df = pd.DataFrame(PSDdict, index=pdatetimes_corrected)

    # For the countsMatrix, need to use xarray
    countsMatrix_da = xr.DataArray(countsMatrix, coords=[pdatetimes_corrected, avg_diameter,
                                   fall_bins], dims=['time', 'diameter', 'velocity'])

    # Average and thin the DSD data with the desired interval

    DSD_interval, intervalstr, ND_df, ND_onedrop_df, PSD_df, countsMatrix_da = \
        resamplePSD(requested_interval, sampleintervals[0], ND_df, ND_onedrop_df, PSD_df, countsMatrix_da)

    # Pandas apparently (gotcha!) converts missing values to NaN when extracting the numpy array representation using .values
    # Since I want the original masked array functionality for now for further computations, I need to remask the array here.
    # Otherwise, the NaN's propagate in further computations...
<<<<<<< HEAD
    # In the future, another solution that uses Pandas more natively should be
    # pursued, but this will work for now
    ND = ND_df.values
    mask = ND_df.isnull()
    ND = ma.array(ND, mask=mask)
    ND_onedrop = ND_onedrop_df.values
    mask = ND_onedrop_df.isnull()
    ND_onedrop = ma.array(ND_onedrop, mask=mask)
    # Argh, have to convert back to datetime objects.  This one from
    # http://stackoverflow.com/questions/13703720/converting-between-datetime-timestamp-and-datetime64
    datetimes_corrected = conv_df.index.to_pydatetime()
    pdatetimes_corrected = ND_df.index.to_pydatetime()
    DSD_index = ND_df.index
    countsMatrix = countsMatrix_da.values
    mask = countsMatrix_da.isnull()
    countsMatrix = ma.array(countsMatrix, mask=mask)


    # Aggregate everything into a dictionary to return

    PIPS_dict = {'convtimestamps': datetimes_corrected, 'PSDtimestamps': pdatetimes_corrected,
                 'DSD_index': DSD_index, 'DSD_interval': DSD_interval, 'intervalstr': intervalstr,
                 'conv_df': conv_df, 'PSD_df': PSD_df, 'ND_df': ND_df,
                 'ND_onedrop_df': ND_onedrop_df, 'countsMatrix': countsMatrix, 'ND': ND,
                 'ND_onedrop': ND_onedrop}

    return PIPS_dict

def readCU(filename_conv, filename_dsd, fixGPS=True, basicqc=False, rainfallqc=False, rainonlyqc=True,
             hailonlyqc=False, strongwindqc=False, detecthail=True, requested_interval=60.0,
             starttime=None, stoptime=None, matchtimes=True):
    """Reads data from the CU VORTEX-2 disdrometer probes. Currently only works for 2009 data"""

    if starttime is not None:
        starttimestamp = datetime(np.int(starttime[:4]), np.int(starttime[4:6]), np.int(
            starttime[6:8]), np.int(starttime[8:10]), np.int(starttime[10:12]))
    else:
        starttimestamp = None
    if stoptime is not None:
        stoptimestamp = datetime(np.int(stoptime[:4]), np.int(stoptime[4:6]), np.int(
            stoptime[6:8]), np.int(stoptime[8:10]), np.int(stoptime[10:12]))
    else:
        stoptimestamp = None

    pdatetimes = []
    intensities = []
    preciptots = []
    reflectivities = []
    sampleintervals = []
    pcounts = []
    pcounts2 = []
    sensortemps = []
    amplitudes = []
    voltages = []
    pvoltages = []
    weathercodes = []
    visibilities = []

    rhoatpdatetimes = [] # Air density at the PSD times (needed for rain fall speed curve correction)

    countsMatrix = []     # Will contain the number of drops in the diameter vs. fall speed matrix for each time
    # i.e. a (numtimes,32,32) array

    concentrations = []   # Will contain computed number concentrations for each size bin for each time
    # i.e. a (numtimes,32) array

    onedrop_concentrations = []

    dates = []
    times = []
    datetimes = []
    bwindspds = []
    bwinddirabss = []
    swindspds = []
    swinddirabss = []
    swinddiags = []
    fasttemps = []
    slowtemps = []
    dewpoints = []
    pts = []
    qvs = []
    rhos = []
    RHs_derived = []
    RHs = []
    pressures = []
    compass_dirs = []
    GPS_lats = []
    GPS_lons = []
    GPS_stats = []
    GPS_alts = []
    GPS_speeds = []

    # First, read in the disdrometer data

    disfile = open(filename_dsd, 'r')

=======
    # In the future, another solution that uses Pandas more natively should be pursued, but this will work for now
    concentrations = concentrations_df.values
    mask = concentrations_df.isnull()
    concentrations = ma.array(concentrations,mask=mask)
    onedrop_concentrations = onedrop_concentrations_df.values
    mask = onedrop_concentrations_df.isnull()
    onedrop_concentrations = ma.array(onedrop_concentrations,mask=mask)
    #print len(pdatetimes_corrected),pdatetimes_corrected
    # Argh, have to convert back to datetime objects.  This one from http://stackoverflow.com/questions/13703720/converting-between-datetime-timestamp-and-datetime64
    pdatetimes_corrected = concentrations_df.index.to_pydatetime()
    DSD_index = concentrations_df.index
    #print len(pdatetimes_corrected),pdatetimes_corrected
    onedrop_concentrations = 10.0*onedrop_concentrations/DSD_interval # Concentration in each bin assuming only one drop over the new interval
    intensities = intensities_df.values
    preciptots = preciptots_df.values
    reflectivities = reflectivities_df.values
    pcounts = pcounts_df.values
    pcounts2 = pcounts2_df.values
    amplitudes = amplitudes_df.values
    flaggedtimes = flaggedtimes_df.values
    hailflag = hailflag_df.values
        
    return datetimes_corrected,pdatetimes_corrected,flaggedtimes,hailflag,intensities,preciptots,reflectivities,pcounts,pcounts2, \
            sensortemps,concentrations,onedrop_concentrations,countsMatrix,amplitudes,windspds,winddirrels,winddirabss, \
            winddiags,fasttemps,slowtemps,dewpoints,RHs_derived,RHs,pressures,compass_dirs,    \
            GPS_lats,GPS_lons,GPS_stats,GPS_alts,voltages,DSD_interval,intervalstr,DSD_index

def readPIPSdf(filename,fixGPS=True,basicqc=False,rainfallqc=False,rainonlyqc=False,strongwindqc=False,DSD_interval=10.0):
    """Reads data from Purdue-OU PIPS. This version returns pandas dataframes"""
    
    pdatetimes=[]
    intensities=[]
    preciptots=[]
    reflectivities=[]
    sampleintervals=[]
    pcounts=[]
    pcounts2=[]
    sensortemps=[]
    amplitudes=[]
    voltages=[]
    pvoltages=[]
    
    countsMatrix=[]     # Will contain the number of drops in the diameter vs. fall speed matrix for each time
                        # i.e. a (numtimes,32,32) array
                
    concentrations=[]   # Will contain computed number concentrations for each size bin for each time
                        # i.e. a (numtimes,32) array
                        
    onedrop_concentrations=[]
                  
    dates=[]
    times=[]
    datetimes=[]             
    windspds=[]
    winddirrels=[]
    winddirabss=[]
    winddiags=[]
    fasttemps=[]
    slowtemps=[]
    dewpoints=[]
    RHs_derived=[]
    RHs=[]
    pressures=[]
    compass_dirs=[]
    GPS_lats=[]
    GPS_lons=[]
    GPS_stats=[]
    GPS_alts=[]
    
    disfile = open(filename,'r')
    
    firstgoodGPS = False
    
    for line in disfile:
        tokens = line.strip().split(',')
        timestamp = tokens[0]
        timestring = timestamp.strip().split()
        date = timestring[0] # .strip('-')
        time = timestring[1] # .strip(':')
        
        #2016-03-31 22:19:02
        
        #Construct datetime object
        year = N.int(date[:4])
        month = N.int(date[5:7])
        day = N.int(date[8:])
        hour = N.int(time[:2])
        min = N.int(time[3:5])
        sec = N.int(time[6:])

        datetimelogger = datetime(year,month,day,hour,min,sec)
        
        recordnum = N.int(tokens[1])
        voltage = N.float(tokens[2])
        paneltemp = N.float(tokens[3])
        winddirrel = N.float(tokens[4])
        windspd = N.float(tokens[5])
        winddiag = N.float(tokens[6])
        fasttemp = N.float(tokens[7])
        slowtemp = N.float(tokens[8])
        RH = N.float(tokens[9])
        pressure = N.float(tokens[10])
        compass_dir = N.float(tokens[11])
        GPS_time = tokens[12]
        GPS_status = tokens[13]
        GPS_lat = N.float(tokens[14])
        GPS_lat_hem = tokens[15]
        GPS_lat = DDMtoDD(GPS_lat,GPS_lat_hem)
        GPS_lon = N.float(tokens[16])
        GPS_lon_hem = tokens[17]
        GPS_lon = DDMtoDD(GPS_lon,GPS_lon_hem)
        GPS_spd = N.float(tokens[18])
        GPS_dir = N.float(tokens[19])
        GPS_date = tokens[20]
        GPS_magvar = N.float(tokens[21])
        GPS_alt = N.float(tokens[22])
        
        winddirabs = N.float(tokens[23])
        try:
            dewpoint = N.float(tokens[24])
        except:
            dewpoint = N.nan
        try:
            RH_derived = N.float(tokens[25])
        except:
            RH_derived = N.nan
                 
        # Find the first good GPS time and date and use that
        # to construct the time offset for the data logger
        if(not N.isnan(GPS_alt) and not firstgoodGPS and GPS_status == 'A'):
            firstgoodGPS = True
            print GPS_date,GPS_time
            print date,time
            
            print year,month,day,hour,min,sec
            
            #Construct datetime object
            gyear = N.int('20'+GPS_date[4:])
            gmonth = N.int(GPS_date[2:4])
            gday = N.int(GPS_date[:2])
            ghour = N.int(GPS_time[:2])
            gmin = N.int(GPS_time[2:4])
            gsec = N.int(GPS_time[4:])

            datetimeGPS = datetime(gyear,gmonth,gday,ghour,gmin,gsec)
            GPS_offset = datetimeGPS-datetimelogger
            print datetimeGPS,datetimelogger
            print "GPS Offset",GPS_offset
    
        datetimes.append(datetimelogger)
        windspds.append(windspd)
        winddirrels.append(winddirrel)
        winddirabss.append(winddirabs)
        winddiags.append(winddiag)
        fasttemps.append(fasttemp)
        slowtemps.append(slowtemp)
        dewpoints.append(dewpoint)
        RHs_derived.append(RH_derived)
        RHs.append(RH)
        pressures.append(pressure)
        compass_dirs.append(compass_dir)
        GPS_lats.append(GPS_lat)
        GPS_lons.append(GPS_lon)
        GPS_stats.append(GPS_status)
        GPS_alts.append(GPS_alt)
        voltages.append(voltage)
            
        parsivel_string = tokens[26]
        parsivel_tokens = parsivel_string.strip().split(';')
        serialnum = parsivel_tokens[0]
        if(serialnum in parsivel_ids and len(parsivel_tokens) >= 11):
            #print timestring
            precipintensity = N.float(parsivel_tokens[1])
            precipaccum = N.float(parsivel_tokens[2])
            parsivel_dBZ = N.float(parsivel_tokens[3])
            sample_interval = N.float(parsivel_tokens[4])
            signal_amplitude = N.float(parsivel_tokens[5])
            pcount = N.int(parsivel_tokens[6])
            sensor_temp = N.float(parsivel_tokens[7])
            pvoltage = N.float(parsivel_tokens[8])
            sensor_time = parsivel_tokens[9]
            sensor_date = parsivel_tokens[10]
            try:
                spectrum = [float(x) if x!= '' else 0 for x in parsivel_tokens[11:]]
            except:
                spectrum = [-999 for i in xrange(1025)]
            #print "spectrum length = ",len(spectrum)
            if(len(spectrum) < 1024):
                print "Problem with Parsivel spectrum.  Flagging as bad!"
                print "Time: ",timestring
#                 spectrum = [N.nan for i in xrange(1025)]
            else:
                if(len(spectrum) == 1025):
                    spectrum = spectrum[:-1] # Strip off bogus last value
        
#             if(GPS_time):
#                 print GPS_date,GPS_time
#             
            pdatetimes.append(datetimelogger)
            preciptots.append(precipaccum)
            intensities.append(precipintensity)
            reflectivities.append(parsivel_dBZ)
            sampleintervals.append(sample_interval)
            amplitudes.append(signal_amplitude)
            pcounts.append(pcount)
            sensortemps.append(sensor_temp)
            pvoltages.append(pvoltage)
        
            # Now create an array out of the spectrum and reshape it to 32x32
            spectrum = N.array(spectrum,dtype='int')
            if(spectrum.size == 1024):
                spectrum = spectrum.reshape((32,32))
            else:
                spectrum = -999*N.ones((32,32),dtype='int')
                print spectrum.size
            # Append spectrum (corrected or not) to spectrum time list

            countsMatrix.append(spectrum)
        
    # Recast countsMatrix as numpy array
    
    countsMatrix = N.dstack(countsMatrix)
    countsMatrix = N.rollaxis(countsMatrix,2,0)
    
    # Perform Katja's QC routines if desired (should not be used in combination with my methods above,
    # most are redundant anyway).

    X,Y = N.meshgrid(avg_diameter,fall_bins)
    flaggedtimes=N.zeros(len(pdatetimes),dtype=bool)
    splashmask=N.zeros_like(countsMatrix)
    marginmask=N.zeros_like(countsMatrix)
    
    countsMatrix = truncatedspectrumQC(countsMatrix)
    
    if(use_strongwindQC or basicqc or strongwindqc):
        countsMatrix,flaggedtimes = strongwindQC(countsMatrix)
    
    if(use_splashingQC or basicqc):
        countsMatrix = splashingQC(countsMatrix)
    
    if(use_marginQC or basicqc):
        countsMatrix = marginQC(countsMatrix)

    if(use_rainfallspeedQC or rainfallqc):
        countsMatrix = rainfallspeedQC(countsMatrix,rainvd,falltol,maskhigh,masklow)

    # if(use_strongwindQC):
#         countsMatrix,flaggedtimes = strongwindQC(countsMatrix)

    if(use_rainonlyQC or rainonlyqc):
        countsMatrix = rainonlyQC(countsMatrix)

    if(maskhighdiam):
        countsMatrix = maskhighdiamQC(countsMatrix)

    if(masklowdiam):
        countsMatrix = masklowdiamQC(countsMatrix)
    # Find total number of non-masked particles
    
    pcount2 = countsMatrix.sum(axis=2)
    pcounts2 = pcount2.sum(axis=1)
    
    counts_1drop = N.ones_like(avg_diameter)
    
    #print pcount2,pcount2.shape
    # Now, after QC, compute number concentrations for each size bin for each time
    for t,time in enumerate(pdatetimes):
        spectrum = countsMatrix[t,:]
        # Determine whether to use actual measured fall speeds or assumed fallspeeds
        if(use_measured_fs):
            dummy,vspectrum = N.meshgrid(avg_diameter,fall_bins)
            dspectrum = spectrum
        else:
            vspectrum = rainvd
            dspectrum = spectrum.sum(axis=0)   # Sum up particles for each diameter bin
            
            # print "time = ",time
#             for i,diam in enumerate(min_diameter):
#                 print diam,dspectrum[i]
    
        # Now compute the number concentration using the assumed fall speeds, sensor area, and sampling interval
        # Units are #/m^3/mm
#         if time == '171320':
#             print spectrum.size,spectrum,countsMatrix.data[t,:],spectrum.data
        if(spectrum.size == 1024 and not flaggedtimes[t]):
            concentration = dspectrum/(vspectrum*sampleintervals[t]*eff_sensor_area*(max_diameter-min_diameter))
            onedrop_concentration = counts_1drop/(rainvd*sampleintervals[t]*eff_sensor_area*(max_diameter-min_diameter))
            if(use_measured_fs):    # Sum up # concentration for each velocity bin
                concentration = concentration.sum(axis=0)
            #print "concentration.shape"
            #print concentration.shape
        elif(not flaggedtimes[t]):
            concentration = N.zeros_like(avg_diameter)
        else:
            concentration = -999.*N.ones_like(avg_diameter)
            concentration = ma.masked_where(concentration == -999.,concentration)
        
        # Throw out particles above and below a certain diameter if desired
        
#         if(maskhighdiam):
#             concentration = ma.masked_where(avg_diameter > highdiamthresh, concentration)
#             #print "avg_diameter,concentration",avg_diameter,concentration
#         if(masklowdiam):
#             concentration = ma.masked_where(avg_diameter < lowdiamthresh, concentration)
        
        #print "Number of particles counted vs. summed number: "
        #print N.int(line[7]),N.sum(dspectrum)
        
        #print concentration
        
        concentrations.append(concentration)
        onedrop_concentrations.append(onedrop_concentration)
        
    concentrations = ma.array(concentrations)
    onedrop_concentrations = ma.array(onedrop_concentrations)
    #print "concentrations: ",concentrations
    pcounts = N.array(pcounts)
    #pcounts2 = ma.array(pcounts2)
    
    # Correct the logger time and date using the GPS time
    
    datetimes_corrected = []
    pdatetimes_corrected = []
    for datetimelogger in datetimes:
        datetimes_corrected.append(datetimelogger+GPS_offset)
    for pdatetimelogger in pdatetimes:
        pdatetimes_corrected.append(pdatetimelogger+GPS_offset)

    # Create a DataFrame for the conventional data

    conv_data_dict = {'wind speed':windspds,'relative wind direction':winddirrels,
                      'absolute wind direction':winddirabss,'wind diagnostic':winddiags,
                      'fast temperature':fasttemps,'slow temperature':slowtemps,
                      'dewpoint':dewpoints,'derived RH':RHs_derived,'measured RH':RHs,
                      'pressure':pressures,'compass direction':compass_dirs,'GPS lat':GPS_lats,
                      'GPS lon':GPS_lons,'GPS status':GPS_stats,'GPS altitude':GPS_alts,
                      'voltage':voltages}

    conv_data_df = pd.DataFrame(conv_data_dict,index=pd.Index(datetimes_corrected,name='Time'))
    
    # Average and thin the DSD data with the desired interval
    DSD_index_interval = int(DSD_interval/10.0)    
    print "Requested DSD interval: {:.1f}. Actual DSD interval: {:.1f}".format(DSD_interval,DSD_index_interval*10.0)
    DSD_interval = DSD_index_interval*10.0
    # We need to find the offset corresponding to the starting second and then generate the frequency string
    sec_offset = pdatetimes_corrected[0].second
    intervalstr = '{:d}S'.format(int(DSD_interval))
    
    #Create dataframes for the Parsivel data
    #One dataframe for the 3D concentration array, one for the 3D "one-drop" concentration array,
    #and one to contain all the other derived data
    
    derived_DSD_dict = {'Precipitation intensity':intensities,'Precipitation totals':preciptots,
                        'Radar reflectivity':reflectivities,'Particle counts':pcounts,
                        'Derived particle counts':pcounts2,'Bad wind flagged times':flaggedtimes}
    
    concentrations_df = pd.DataFrame(data=concentrations,index=pd.Index(pdatetimes_corrected,name='Time'),columns=avg_diameter)
    onedrop_concentrations_df = pd.DataFrame(data=onedrop_concentrations,index=pd.Index(pdatetimes_corrected,name='Time'),columns=avg_diameter)
    derived_DSD_df = pd.DataFrame(derived_DSD_dict,index=pd.Index(pdatetimes_corrected,name='Time'))
    
    if(DSD_interval > 10.0):
        # Resample at the new interval filling in missing values with zeros
    
        concentrations_df = concentrations_df.resample(intervalstr,label='right',closed='right',base=sec_offset).mean().fillna(0)
        onedrop_concentrations_df = onedrop_concentrations_df.resample(intervalstr,label='right',closed='right',base=sec_offset).mean().fillna(0)
        derived_DSD_df = derived_DSD_df.resample(intervalstr,label='right',closed='right',base=sec_offset).mean().fillna(0)
        
    return conv_data_df,concentrations_df,onedrop_concentrations_df,derived_DSD_df,DSD_interval,intervalstr

def readPIPSloc(filename):
    """Reads the location of the PIPS from the data file.  Averages all valid GPS lat/lons"""
    
    GPS_lats=[]
    GPS_lons=[]
    GPS_stats=[]
    GPS_alts=[]
    
    disfile = open(filename,'r')
        
>>>>>>> d7f0d61b
    for line in disfile:
        tokens = line.strip().split(';')
        # print line
        date = tokens[0]
        time = tokens[1]

        # Construct datetime object
        day = int(date[0:2])
        month = int(date[3:5])
        year = int(date[6:10])
        hour = int(time[0:2])
        min = int(time[3:5])
        sec = int(time[6:8])

        pdatetimelogger = datetime(year, month, day, hour, min, sec)

        if starttimestamp is not None:
            if pdatetimelogger < starttimestamp:
                continue
        if stoptimestamp is not None:
            if pdatetimelogger > stoptimestamp:
                continue

        pdatetimes.append(pdatetimelogger)
        intensities.append(np.float(tokens[2]))
        preciptots.append(np.float(tokens[3]))
        weathercodes.append(np.int(tokens[4]))
        reflectivities.append(np.float(tokens[5]))
        visibilities.append(np.float(tokens[6]))
        pcounts.append(np.int(tokens[7]))
        sensortemps.append(np.float(line[8]))

        # spectra start with token position 10

        spectrum = [int(x) if x != '' else 0 for x in tokens[10:-1]]
        # Looks like the first value might be left off: prepend a 0 to the
        # beginning if the spectrum isn't empty
        if(len(spectrum) > 0):
            spectrum.insert(0, 0)

        # Now create an array out of the spectrum and reshape it to 32x32
        spectrum = np.array(spectrum)
        if(spectrum.size > 0):
            spectrum = spectrum.reshape((32, 32))
        else:
            spectrum = np.zeros((32, 32), dtype='int')

        # Append spectrum (corrected or not) to spectrum time list

        countsMatrix.append(spectrum)

    # Calculate sampling interval from successive timestamps in the Parsivel data file
    # TODO: need to come up with another solution: this could be wrong if there are missing records
    # at the beginning....
    sample_interval = np.float((pdatetimes[1] - pdatetimes[0]).seconds)

    disfile.close()
    # Next, read in the conventional data

    convfile = open(filename_conv, 'r')

    # Read in the header information

    dummy = convfile.readline()
    dummy = convfile.readline()
    dummy = convfile.readline()
    dummy = convfile.readline()

    for line in convfile:
        mysplit = shlex.shlex(line)
        mysplit.whitespace += ','
        mysplit.whitespace_split = True
        #line = l.strip().split(',')
        tokens = list(mysplit)
        datetimestring = tokens[0]

        # Construct datetime object
        year = int(datetimestring[1:5])
        month = int(datetimestring[6:8])
        day = int(datetimestring[9:11])
        hour = int(datetimestring[12:14])
        min = int(datetimestring[15:17])
        sec = int(datetimestring[18:20])

        datetimelogger = datetime(year, month, day, hour, min, sec)
        # Skip this record if it lies before or after the Parsivel file time period
        if matchtimes and (datetimelogger < pdatetimes[0] or datetimelogger > pdatetimes[-1]):
            continue
        # Skip this record if it lies before or after the desired period
        if starttimestamp is not None:
            if datetimelogger < starttimestamp:
                continue
        if stoptimestamp is not None:
            if datetimelogger > stoptimestamp:
                continue

        recordnum = np.int(tokens[1])
        # Not sure what temperature sensor the CU probes are using. Assuming it's "slow response"
        # for now
        slowtemp = np.float(tokens[2])
        RH = np.float(tokens[3])
        bwindspd = np.float(tokens[4])
        bwinddirabs = np.float(tokens[5])
        try:
            swindspd = np.float(tokens[6])
        except Exception:
            swindspd = np.nan
        try:
            swinddirabs = np.float(tokens[7])
        except Exception:
            swinddirabs = np.nan
        try:
            swinddiag = np.float(tokens[8])
        except:
            swinddiag = np.nan
        voltage = np.float(tokens[9])
        try:
            GPS_status = np.int(tokens[15].strip('\"'))
        except Exception:
            GPS_status = 0
        try:
            GPS_alt = np.float(tokens[16].strip('\"'))
        except Exception:
            GPS_alt = np.nan
        try:
            GPS_lat = np.float(tokens[11].strip('\"'))
            GPS_lat = DDMtoDD(GPS_lat/100., 'N')
        except Exception:
            GPS_lat = np.nan
            GPS_status = 0
        try:
            GPS_lon = np.float(tokens[12].strip('\"'))
            GPS_lon = DDMtoDD(GPS_lon/100., 'W')
        except Exception:
            GPS_lon = np.nan
            GPS_status = 0
        try:
            GPS_speed = tokens[13].strip('\"')
            GPS_speed = np.float(GPS_speed)
        except Exception:
            GPS_speed = np.nan
        try:
            GPS_alt = np.float(tokens[16].strip('\"'))
        except Exception:
            GPS_alt = np.nan

        try:
            pressure = np.float(tokens[17].strip('\"'))
        except Exception:
            pressure = np.nan

        # Compute dewpoint
        try:
            dewpoint = thermo.calTdfromRH(pressure*100., slowtemp+273.15, RH/100.) - 273.15
        except:
            # Can actually calculate dewpoint without pressure but we'll not mess with that
            # for now
            dewpoint = np.nan

        pt = thermo.caltheta(pressure*100., slowtemp+273.15)
        qv = thermo.calqv(RH/100., pressure*100., slowtemp+273.15)

        pts.append(pt)
        qvs.append(qv)
        rhos.append(thermo.calrho(pressure*100., pt, qv))

        # Append values to their respective lists
        datetimes.append(datetimelogger)
        bwindspds.append(bwindspd)
        bwinddirabss.append(bwinddirabs)
        swindspds.append(swindspd)
        swinddirabss.append(swinddirabs)
        swinddiags.append(swinddiag)
        slowtemps.append(slowtemp)
        dewpoints.append(dewpoint)
        RHs.append(RH)
        pressures.append(pressure)
        GPS_lats.append(GPS_lat)
        GPS_lons.append(GPS_lon)
        GPS_speeds.append(GPS_speed)
        GPS_alts.append(GPS_alt)
        GPS_stats.append(GPS_status)
        voltages.append(voltage)

    convfile.close()

    # Find indices in conventional time list that match those in the Parsivel time list
    pindices = np.searchsorted(datetimes, pdatetimes)
    rhoatpdatetimes = np.array(rhos)[pindices]

    # Recast countsMatrix as numpy array

    countsMatrix = np.dstack(countsMatrix)
    countsMatrix = np.rollaxis(countsMatrix, 2, 0)

    # Perform Katja's QC routines if desired (should not be used in combination with my methods above,
    # most are redundant anyway).

    X, Y = np.meshgrid(avg_diameter, fall_bins)
    flaggedtimes = np.zeros(len(pdatetimes), dtype=bool)
    splashmask = np.zeros_like(countsMatrix)
    marginmask = np.zeros_like(countsMatrix)

    countsMatrix = truncatedspectrumQC(countsMatrix)

    if(use_strongwindQC or basicqc or strongwindqc):
        countsMatrix, flaggedtimes = strongwindQC(countsMatrix)
        if(detecthail and False): # This doesn't seem to be working correctly, so disable for now
            # Unflag hail detection for those times where wind contamination was also detected
            hailflag = np.where(flaggedtimes > 0, False, hailflag)

    if(use_splashingQC or basicqc):
        countsMatrix = splashingQC(countsMatrix)

    if(use_marginQC or basicqc):
        countsMatrix = marginQC(countsMatrix)

    if(detecthail):
        countsMatrix, hailcounts = hailonlyQC(countsMatrix, returnmasked=False)
        hailflag = np.where(hailcounts > 0, True, False)

    if(use_rainfallspeedQC or rainfallqc):
        countsMatrix = rainfallspeedQC(countsMatrix, rainvd, falltol, maskhigh, masklow)

    # if(use_strongwindQC):
#         countsMatrix,flaggedtimes = strongwindQC(countsMatrix)

    if(use_rainonlyQC or rainonlyqc):
        countsMatrix = rainonlyQC(countsMatrix)

    if(use_hailonlyQC or hailonlyqc):
        countsMatrix, __ = hailonlyQC(countsMatrix)

    if(maskhighdiam):
        countsMatrix = maskhighdiamQC(countsMatrix)

    if(masklowdiam):
        countsMatrix = masklowdiamQC(countsMatrix)

    # Find total number of non-masked particles

    pcount2 = countsMatrix.sum(axis=2)
    pcounts2 = pcount2.sum(axis=1)

    counts_1drop = np.ones_like(avg_diameter)

    # print pcount2,pcount2.shape
    # Now, after QC, compute number concentrations for each size bin for each time
    for t, time in enumerate(pdatetimes):
        rainvd = assignfallspeed(avg_diameter, rhocorrect=True, rho=rhoatpdatetimes[t])
        spectrum = countsMatrix[t, :]
        # Determine whether to use actual measured fall speeds or assumed fallspeeds
        if(use_measured_fs):
            dummy, vspectrum = np.meshgrid(avg_diameter, fall_bins)
            dspectrum = spectrum
        else:
            vspectrum = rainvd
            dspectrum = spectrum.sum(axis=0)   # Sum up particles for each diameter bin

            # print "time = ",time
#             for i,diam in enumerate(min_diameter):
#                 print diam,dspectrum[i]

        # Now compute the number concentration using the assumed fall speeds, sensor area, and sampling interval
        # Units are #/m^3/mm
#         if time == '171320':
#             print spectrum.size,spectrum,countsMatrix.data[t,:],spectrum.data
        onedropvel = rainvd
        onedrop_concentration = counts_1drop / \
            (onedropvel * sample_interval * eff_sensor_area * (max_diameter - min_diameter))

        if(spectrum.size == 1024 and flaggedtimes[t] < 2):
            concentration = dspectrum / \
                (vspectrum * sample_interval * eff_sensor_area * (max_diameter - min_diameter))
            if(use_measured_fs):    # Sum up # concentration for each velocity bin
                concentration = concentration.sum(axis=0)
#                 onedropvel = np.ma.average(vspectrum,axis=0,weights=dspectrum)
#             else:
#                 onedropvel = rainvd
            # print "concentration.shape"
            # print concentration.shape
        elif(flaggedtimes[t] < 2):
            concentration = np.zeros_like(avg_diameter)
        else:
            concentration = -999. * np.ones_like(avg_diameter)
            concentration = ma.masked_where(concentration == -999., concentration)


        # Throw out particles above and below a certain diameter if desired

#         if(maskhighdiam):
#             concentration = ma.masked_where(avg_diameter > highdiamthresh, concentration)
#             #print "avg_diameter,concentration",avg_diameter,concentration
#         if(masklowdiam):
#             concentration = ma.masked_where(avg_diameter < lowdiamthresh, concentration)

        # print "Number of particles counted vs. summed number: "
        # print np.int(line[7]),np.sum(dspectrum)

        # print concentration

        concentrations.append(concentration)
        onedrop_concentrations.append(onedrop_concentration)

    concentrations = ma.array(concentrations)
    onedrop_concentrations = ma.array(onedrop_concentrations)
    # print "concentrations: ",concentrations
    pcounts = ma.array(pcounts)
    #pcounts2 = np.array(pcounts2)

    # Correct the logger time and date using the GPS time (commented out for now since
    # probably not needed for CU data)

    # Sometimes the GPS has major issues for the whole deployment.
    # In this case, set the offset to 0
#     if(not firstgoodGPS):
#         GPS_offset = timedelta(seconds=0)
#
#     datetimes_corrected = []
#     pdatetimes_corrected = []
#     for datetimelogger in datetimes:
#         datetimes_corrected.append(datetimelogger + GPS_offset)
#     for pdatetimelogger in pdatetimes:
#         pdatetimes_corrected.append(pdatetimelogger + GPS_offset)

    datetimes_corrected = pd.Index(datetimes)
    pdatetimes_corrected = pd.Index(pdatetimes)

    # Create a dataframe out of the 1-s data
    # First create a dictionary to organize the 1-s data
    convdict = {'bwindspd': bwindspds, 'bwinddirabs': bwinddirabss, 'swindspd': swindspds,
                  'swinddirabs': swinddirabss, 'swinddiag': swinddiags, 'slowtemp': slowtemps,
                  'RH': RHs, 'pressure': pressures, 'GPS_lat': GPS_lats, 'GPS_lon': GPS_lons,
                  'GPS_speed': GPS_speeds, 'GPS_alt': GPS_alts, 'voltage': voltages,
                  'dewpoint': dewpoints, 'pt': pts, 'qv': qvs, 'rho': rhos}

    conv_df = pd.DataFrame(convdict, index=datetimes_corrected)

    # Create one dataframe for N(D), one for the "one-drop" N(D), and one for all the
    # other 10-s data

    ND_df = pd.DataFrame(data=concentrations, index=pdatetimes_corrected, columns=avg_diameter)
    ND_onedrop_df = pd.DataFrame(data=onedrop_concentrations, index=pdatetimes_corrected,
                                 columns=avg_diameter)

    # Create a dictionary to organize the 10-s data
    PSDdict = {'intensity': intensities, 'preciptot': preciptots, 'reflectivity': reflectivities,
               'pcount': pcounts, 'pcount2': pcounts2, 'flaggedtimes': flaggedtimes,
               'hailflag': hailflag}

    PSD_df = pd.DataFrame(PSDdict, index=pdatetimes_corrected)

    # For the countsMatrix, need to use xarray
    countsMatrix_da = xr.DataArray(countsMatrix, coords=[pdatetimes_corrected, avg_diameter,
                                   fall_bins], dims=['time', 'diameter', 'velocity'])

    # Some of the files have duplicated times (though they seem to contain different data: need to
    # check with Katja about this). Remove them here.
    ND_df = ND_df[~ND_df.index.duplicated()]
    ND_onedrop_df = ND_onedrop_df[~ND_onedrop_df.index.duplicated()]
    PSD_df = PSD_df[~PSD_df.index.duplicated()]
    countsMatrix_da = countsMatrix_da.sel(time=~pdatetimes_corrected.duplicated())
    pdatetimes_corrected = pdatetimes_corrected.drop_duplicates()
    # If desired, clean up the Parsivel data so that the start and end times are within the datetimes
    # index. This option is recommended!
    if matchtimes:
        pdatetimes_corrected = pdatetimes_corrected.intersection(datetimes_corrected)
        ND_df = ND_df.reindex(pdatetimes_corrected)
        ND_onedrop_df = ND_onedrop_df.reindex(pdatetimes_corrected)
        PSD_df = PSD_df.reindex(pdatetimes_corrected)
        countsMatrix_da.reindex(time=pdatetimes_corrected)

    # Average and thin the DSD data with the desired interval

    DSD_interval, intervalstr, ND_df, ND_onedrop_df, PSD_df, countsMatrix_da = \
        resamplePSD(requested_interval, sample_interval, ND_df, ND_onedrop_df, PSD_df, countsMatrix_da)

    # Pandas apparently (gotcha!) converts missing values to NaN when extracting the numpy array representation using .values
    # Since I want the original masked array functionality for now for further computations, I need to remask the array here.
    # Otherwise, the NaN's propagate in further computations...
    # In the future, another solution that uses Pandas more natively should be
    # pursued, but this will work for now
    ND = ND_df.values
    mask = ND_df.isnull()
    ND = ma.array(ND, mask=mask)
    ND_onedrop = ND_onedrop_df.values
    mask = ND_onedrop_df.isnull()
    ND_onedrop = ma.array(ND_onedrop, mask=mask)
    # Argh, have to convert back to datetime objects.  This one from
    # http://stackoverflow.com/questions/13703720/converting-between-datetime-timestamp-and-datetime64
    datetimes_corrected = datetimes_corrected.to_pydatetime()
    pdatetimes_corrected = ND_df.index.to_pydatetime()
    DSD_index = ND_df.index
    countsMatrix = countsMatrix_da.values
    mask = countsMatrix_da.isnull()
    countsMatrix = ma.array(countsMatrix, mask=mask)

    # Aggregate everything into a dictionary to return

    PIPS_dict = {'convtimestamps': datetimes_corrected, 'PSDtimestamps': pdatetimes_corrected,
                 'DSD_index': DSD_index, 'DSD_interval': DSD_interval, 'intervalstr': intervalstr,
                 'conv_df': conv_df, 'PSD_df': PSD_df, 'ND_df': ND_df,
                 'ND_onedrop_df': ND_onedrop_df, 'countsMatrix': countsMatrix, 'ND': ND,
                 'ND_onedrop': ND_onedrop}

    return PIPS_dict


def resampleconv(type, interval, sec_offset, conv_df, gusts=False, gustintvstr='3S', center=False):
    """Resamples the conventional data to a longer interval"""

    if type == 'PIPS':
        winddirkey = 'winddirabs'
        windspdkey = 'windspd'
        other_data = ['fasttemp', 'slowtemp', 'RH', 'RH_derived', 'pressure',
                      'GPS_lat', 'GPS_lon', 'GPS_alt', 'voltage', 'dewpoint', 'rho']
    elif type == 'CU':
        winddirkey = 'bwinddirabs'
        windspdkey = 'bwindspd'
        other_data = ['slowtemp', 'RH', 'pressure',
                      'GPS_lat', 'GPS_lon', 'GPS_alt', 'voltage', 'dewpoint', 'rho']
    elif type == 'NV2':
        winddirkey = 'swinddirabs'
        windspdkey = 'swindspd'
        other_data = ['slowtemp', 'RH', 'pressure', 'dewpoint', 'rho']

    intervalstr = '{:d}S'.format(int(interval))

    # First, resample the winds

    conv_resampled_dict = resamplewind(conv_df.index, sec_offset, conv_df[winddirkey],
                                         conv_df[windspdkey], intervalstr, gusts=gusts,
                                         gustintvstr=gustintvstr, center=center)
    conv_resampled_df = pd.DataFrame(conv_resampled_dict)

    # Special treatment for wind diagnostic flags
    # Note, have to use numpy max() as a lambda function because the
    # pandas resample.max() does not propagate NaN's!
    if type == 'PIPS':
        winddiags_rs = pd.Series(data=conv_df['winddiag'], index=conv_df.index).resample(
            intervalstr, label='right', closed='right',
            base=sec_offset, how=lambda x: utils.trymax(x.values))

        conv_resampled_df['winddiag'] = winddiags_rs

    # Now, resample the other one-sec data
    other_resampled_df = \
        conv_df[other_data].resample(intervalstr, label='right', closed='right',
                                       base=sec_offset).mean()

    conv_resampled_df = conv_resampled_df.join(other_resampled_df)
    return conv_resampled_df


def resamplePSD(requested_interval, actual_interval, ND_df, ND_onedrop_df, PSD_df,
                countsMatrix_da=None):
    """Resamples Parsivel data to a longer interval"""

    DSD_index_interval = int(requested_interval / actual_interval)
    print "Requested DSD interval: {:.1f}. Actual DSD interval: {:.1f}".format(requested_interval, DSD_index_interval * actual_interval)
    DSD_interval = DSD_index_interval * actual_interval
    intervalstr = '{:d}S'.format(int(DSD_interval))

    if(DSD_interval == actual_interval):
        return DSD_interval, intervalstr, ND_df, ND_onedrop_df, PSD_df, countsMatrix_da
    else:
        # We need to find the offset corresponding to the starting second and then
        # generate the frequency string. Seems like there should be an easier way...
        sec_offset = ND_df.index.to_pydatetime()[0].second

        # When resampling, fill in missing values with zeros: TEMPORARY FIX. later will deal
        # with missing values differently

        ND_df = ND_df.resample(
            intervalstr, label='right', closed='right', base=sec_offset).mean().fillna(0)
        ND_onedrop_df = ND_onedrop_df.resample(
            intervalstr, label='right', closed='right', base=sec_offset).mean().fillna(0)
        # Concentration in each bin assuming only one drop over the new interval
        ND_onedrop_df = ND_onedrop_df.applymap(lambda x: 10. * x / DSD_interval)

        PSD_df_rs = PSD_df.resample(intervalstr, label='right', closed='right',
                                    base=sec_offset)

        # Each column of the dataframe needs to downsample differently. For example, the
        # precipitation totals need to be summed, while the reflectivity should be averaged, etc.
        # We can do this with the Pandas "agg" function on the resampler. Neat, huh?
        PSD_df = PSD_df_rs.agg({'intensity': np.mean, 'preciptot': np.sum,
                                'reflectivity': np.mean, 'pcount': np.sum, 'pcount2': np.sum,
                                'amplitude': np.mean, 'flaggedtimes': np.any,
                                'hailflag': np.any}).fillna(0)

        # Use xarray for the counts matrix
        if countsMatrix_da is not None:
            countsMatrix_da = countsMatrix_da.resample(time=intervalstr, label='right',
                                closed='right', base=sec_offset).sum(dim='time').fillna(0)
        # Keep the following code on standby until the above is tested!
#
#         # I'm not sure what's going on here. Sometimes I get a valueerror suggesting the data are empty, so the except clause is a temporary
#         # bandaid.
#         try:
#             flaggedtimes_df = flaggedtimes_df.resample(
#                 intervalstr,
#                 label='right',
#                 closed='right',
#                 base=sec_offset,
#                 how=lambda x: x.values.max())
#         except BaseException:
#             flaggedtimes_df = pd.Series(
#                 data=np.zeros_like(
#                     amplitudes_df.values),
#                 index=amplitudes_df.index)
#         try:
#             hailflag_df = hailflag_df.resample(
#                 intervalstr,
#                 label='right',
#                 closed='right',
#                 base=sec_offset,
#                 how=lambda x: x.values.max())
#         except BaseException:
#             hailflag_df = pd.Series(
#                 data=np.zeros_like(
#                     amplitudes_df.values),
#                 index=amplitudes_df.index)

        return DSD_interval, intervalstr, ND_df, ND_onedrop_df, PSD_df, countsMatrix_da


def readPIPSloc(filename, starttime=None, stoptime=None):
    """Reads the location of the PIPS from the data file.  Averages all valid GPS lat/lons"""

    if starttime is not None:
        starttimestamp = datetime(np.int(starttime[:4]), np.int(starttime[4:6]), np.int(
            starttime[6:8]), np.int(starttime[8:10]), np.int(starttime[10:12]))
    else:
        starttimestamp = None
    if stoptime is not None:
        stoptimestamp = datetime(np.int(stoptime[:4]), np.int(stoptime[4:6]), np.int(
            stoptime[6:8]), np.int(stoptime[8:10]), np.int(stoptime[10:12]))
    else:
        stoptimestamp = None

    GPS_lats = []
    GPS_lons = []
    GPS_stats = []
    GPS_alts = []

    disfile = open(filename, 'r')

    for line in disfile:
        tokens = line.strip().split(',')
        # Check for header line (older versions don't have it)
        if(tokens[0] == 'TIMESTAMP'):
            continue

        timestamp = tokens[0]
        timestring = timestamp.strip().split()
        date = timestring[0]  # .strip('-')
        time = timestring[1]  # .strip(':')

        # Construct datetime object
        year = np.int(date[:4])
        month = np.int(date[5:7])
        day = np.int(date[8:])
        hour = np.int(time[:2])
        min = np.int(time[3:5])
        sec = np.int(time[6:])

        datetimelogger = datetime(year, month, day, hour, min, sec)
        # Skip this record if it lies before or after the desired period
        if starttimestamp is not None:
            if datetimelogger < starttimestamp:
                continue
        if stoptimestamp is not None:
            if datetimelogger > stoptimestamp:
                continue

        GPS_status = tokens[13]
        GPS_lat = np.float(tokens[14])
        GPS_lat_hem = tokens[15]
        GPS_lat = DDMtoDD(GPS_lat, GPS_lat_hem)
        GPS_lon = np.float(tokens[16])
        GPS_lon_hem = tokens[17]
        GPS_lon = DDMtoDD(GPS_lon, GPS_lon_hem)
        GPS_alt = np.float(tokens[22])

        GPS_lats.append(GPS_lat)
        GPS_lons.append(GPS_lon)
        GPS_stats.append(GPS_status)
        GPS_alts.append(GPS_alt)

    # Find the disdrometer location by averaging the valid GPS lats,lons, and alts
    GPSnonvalid = (np.array(GPS_stats) != 'A')
    GPS_lats_masked = ma.masked_where(GPSnonvalid, np.array(GPS_lats))
    GPS_lons_masked = ma.masked_where(GPSnonvalid, np.array(GPS_lons))
    GPS_alts_masked = ma.masked_where(GPSnonvalid, np.array(GPS_alts))

    GPS_lats_masked = ma.masked_invalid(GPS_lats_masked)
    GPS_lons_masked = ma.masked_invalid(GPS_lons_masked)
    GPS_alts_masked = ma.masked_invalid(GPS_alts_masked)

    lat = GPS_lats_masked.mean()
    lon = GPS_lons_masked.mean()
    alt = GPS_alts_masked.mean()

    # There's a bug in numpy.ma that sometimes causes operations such as mean() to return
    # a 0d array instead of a scalar.  To remedy this, explicitly cast them as scalars
    # here.

    lat = np.asscalar(lat)
    lon = np.asscalar(lon)
    alt = np.asscalar(alt)

    dloc = (lat, lon, alt)

    return GPS_lats, GPS_lons, GPS_stats, GPS_alts, dloc

def readCUloc(filename, starttime=None, stoptime=None):
    """Reads the location of a CU probe from the data file. Averages all valid GPS lats/lons"""

    if starttime is not None:
        starttimestamp = datetime(np.int(starttime[:4]), np.int(starttime[4:6]), np.int(
            starttime[6:8]), np.int(starttime[8:10]), np.int(starttime[10:12]))
    else:
        starttimestamp = None
    if stoptime is not None:
        stoptimestamp = datetime(np.int(stoptime[:4]), np.int(stoptime[4:6]), np.int(
            stoptime[6:8]), np.int(stoptime[8:10]), np.int(stoptime[10:12]))
    else:
        stoptimestamp = None

    GPS_lats = []
    GPS_lons = []
    GPS_alts = []
    GPS_stats = []

    convfile = open(filename, 'r')

    # Read in the header information

    dummy = convfile.readline()
    dummy = convfile.readline()
    dummy = convfile.readline()
    dummy = convfile.readline()

    for line in convfile:
        mysplit = shlex.shlex(line)
        mysplit.whitespace += ','
        mysplit.whitespace_split = True
        #line = l.strip().split(',')
        tokens = list(mysplit)
        datetimestring = tokens[0]
        # Construct datetime object
        year = int(datetimestring[1:5])
        month = int(datetimestring[6:8])
        day = int(datetimestring[9:11])
        hour = int(datetimestring[12:14])
        min = int(datetimestring[15:17])
        sec = int(datetimestring[18:20])

        datetimelogger = datetime(year, month, day, hour, min, sec)
        # Skip this record if it lies before or after the desired period
        if starttimestamp is not None:
            if datetimelogger < starttimestamp:
                continue
        if stoptimestamp is not None:
            if datetimelogger > stoptimestamp:
                continue
        try:
            GPS_status = np.int(tokens[15].strip('\"'))
        except Exception:
            GPS_status = 0
        try:
            GPS_alt = np.float(tokens[16].strip('\"'))
        except Exception:
            GPS_alt = np.nan
        try:
            GPS_lat = np.float(tokens[11].strip('\"'))
            GPS_lat = DDMtoDD(GPS_lat/100., 'N')
        except Exception:
            GPS_lat = np.nan
            GPS_status = 0
        try:
            GPS_lon = np.float(tokens[12].strip('\"'))
            GPS_lon = DDMtoDD(GPS_lon/100., 'W')
        except Exception:
            GPS_lon = np.nan
            GPS_status = 0

#         print datetimelogger, GPS_lat, GPS_lon, GPS_alt, GPS_status
        GPS_lats.append(GPS_lat)
        GPS_lons.append(GPS_lon)
        GPS_stats.append(GPS_status)
        GPS_alts.append(GPS_alt)

    # Find the disdrometer location by averaging the valid GPS lats,lons, and alts
    GPSnonvalid = (np.array(GPS_stats) == 0)
    GPS_lats_masked = ma.masked_where(GPSnonvalid, np.array(GPS_lats))
    GPS_lons_masked = ma.masked_where(GPSnonvalid, np.array(GPS_lons))
    GPS_alts_masked = ma.masked_where(GPSnonvalid, np.array(GPS_alts))

    GPS_lats_masked = ma.masked_invalid(GPS_lats_masked)
    GPS_lons_masked = ma.masked_invalid(GPS_lons_masked)
    GPS_alts_masked = ma.masked_invalid(GPS_alts_masked)

    lat = GPS_lats_masked.mean()
    lon = GPS_lons_masked.mean()
    alt = GPS_alts_masked.mean()

    # There's a bug in numpy.ma that sometimes causes operations such as mean() to return
    # a 0d array instead of a scalar.  To remedy this, explicitly cast them as scalars
    # here.

    lat = np.asscalar(lat)
    lon = np.asscalar(lon)
    alt = np.asscalar(alt)

    dloc = (lat, lon, alt)

    return GPS_lats, GPS_lons, GPS_stats, GPS_alts, dloc

def readNV2loc(filename):
    """Reads the location information from one of the V2 NSSL probe netCDF data files."""
    disfile = netcdf.Dataset(filename, 'r')
    # Read in latitude and longitude of the probe (too bad altitude isn't here, too)
    lat = disfile.variables['latitude'][...]
    print "lat = ", lat
    lon = disfile.variables['longitude'][...]
    disfile.close()

    return (lat, lon, None)

def readPIPStimerange(filename):
    """Reads in a PIPS data file and returns the range of times within the file"""

    # Below is adapted from https://stackoverflow.com/questions/3346430/
    # what-is-the-most-efficient-way-to-get-first-and-last-line-of-a-text-file
    with open(filename, "rb") as f:
        first = f.readline()        # Read the first line.
        second = f.readline()       # Read second line in case we need it (first may be header)
        f.seek(-2, os.SEEK_END)     # Jump to the second last byte.
        while f.read(1) != b"\n":   # Until EOL is found...
            f.seek(-2, os.SEEK_CUR)  # ...jump back the read byte plus one more.
        last = f.readline()         # Read last line.

    # First time
    tokens = first.strip().split(',')
    # Check for header line (older versions don't have it)
    if(tokens[0] == 'TIMESTAMP'):
        tokens = second.strip().split(',')

    timestamp = tokens[0]
    timestring = timestamp.strip().split()
    firstdate = timestring[0]  # .strip('-')
    firsttime = timestring[1]  # .strip(':')

    # 2016-03-31 22:19:02

    # Construct datetime object
    year = np.int(firstdate[:4])
    month = np.int(firstdate[5:7])
    day = np.int(firstdate[8:])
    hour = np.int(firsttime[:2])
    min = np.int(firsttime[3:5])
    sec = np.int(firsttime[6:])

    datetimefirst = datetime(year, month, day, hour, min, sec)

    # Last time
    tokens = last.strip().split(',')
    # Check for header line (older versions don't have it)

    timestamp = tokens[0]
    timestring = timestamp.strip().split()
    lastdate = timestring[0]  # .strip('-')
    lasttime = timestring[1]  # .strip(':')

    # 2016-03-31 22:19:02

    # Construct datetime object
    year = np.int(lastdate[:4])
    month = np.int(lastdate[5:7])
    day = np.int(lastdate[8:])
    hour = np.int(lasttime[:2])
    min = np.int(lasttime[3:5])
    sec = np.int(lasttime[6:])

    datetimelast = datetime(year, month, day, hour, min, sec)

    return (firstdate, firsttime, datetimefirst), (lastdate, lasttime, datetimelast)


def readPIPSstation(filename, fixGPS=True):
    """Reads in just the data from a PIPS file that is needed for a station plot"""

    dates = []
    times = []
    datetimes = []
    windspds = []
    winddirabss = []
    winddiags = []
    fasttemps = []
    dewpoints = []
    pressures = []
    GPS_lats = []
    GPS_lons = []
    GPS_stats = []
    GPS_alts = []

    disfile = open(filename, 'r')

    firstgoodGPS = False

    for line in disfile:
        tokens = line.strip().split(',')
        timestamp = tokens[0]
        timestring = timestamp.strip().split()
        date = timestring[0]  # .strip('-')
        time = timestring[1]  # .strip(':')

        # 2016-03-31 22:19:02

        # Construct datetime object
        year = np.int(date[:4])
        month = np.int(date[5:7])
        day = np.int(date[8:])
        hour = np.int(time[:2])
        min = np.int(time[3:5])
        sec = np.int(time[6:])

        datetimelogger = datetime(year, month, day, hour, min, sec)

        windspd = np.float(tokens[5])
        winddiag = np.float(tokens[6])
        fasttemp = np.float(tokens[7])
        pressure = np.float(tokens[10])
        GPS_time = tokens[12]
        GPS_status = tokens[13]
        GPS_lat = np.float(tokens[14])
        GPS_lat_hem = tokens[15]
        GPS_lat = DDMtoDD(GPS_lat, GPS_lat_hem)
        GPS_lon = np.float(tokens[16])
        GPS_lon_hem = tokens[17]
        GPS_lon = DDMtoDD(GPS_lon, GPS_lon_hem)
        GPS_spd = np.float(tokens[18])
        GPS_dir = np.float(tokens[19])
        GPS_date = tokens[20]
        GPS_alt = np.float(tokens[22])

        winddirabs = np.float(tokens[23])
        try:
            dewpoint = np.float(tokens[24])
        except BaseException:
            dewpoint = np.nan

        # Find the first good GPS time and date and use that
        # to construct the time offset for the data logger
        if(not np.isnan(GPS_alt) and not firstgoodGPS and GPS_status == 'A'):
            firstgoodGPS = True
            print GPS_date, GPS_time
            print date, time

            print year, month, day, hour, min, sec

            # Construct datetime object
            gyear = np.int('20' + GPS_date[4:])
            gmonth = np.int(GPS_date[2:4])
            gday = np.int(GPS_date[:2])
            ghour = np.int(GPS_time[:2])
            gmin = np.int(GPS_time[2:4])
            gsec = np.int(GPS_time[4:])

            datetimeGPS = datetime(gyear, gmonth, gday, ghour, gmin, gsec)
            GPS_offset = datetimeGPS - datetimelogger
            print datetimeGPS, datetimelogger
            print "GPS Offset", GPS_offset

        datetimes.append(datetimelogger)
        windspds.append(windspd)
        winddirabss.append(winddirabs)
        winddiags.append(winddiag)
        fasttemps.append(fasttemp)
        dewpoints.append(dewpoint)
        pressures.append(pressure)
        GPS_lats.append(GPS_lat)
        GPS_lons.append(GPS_lon)
        GPS_stats.append(GPS_status)
        GPS_alts.append(GPS_alt)

    # Correct the logger time and date using the GPS time

    # Sometimes the GPS has major issues for the whole deployment.
    # In this case, set the offset to 0
    if(not firstgoodGPS):
        GPS_offset = timedelta(seconds=0)

    datetimes_corrected = []
    for datetimelogger in datetimes:
        datetimes_corrected.append(datetimelogger + GPS_offset)

    return datetimes_corrected, windspds, winddirabss, fasttemps, dewpoints, pressures,    \
        GPS_lats, GPS_lons, GPS_stats, GPS_alts


def PIPS2TTU(filename, fixGPS=True):
    """Reads conventional data from a PIPS text file and outputs it in the format used by TTU's
       StickNets"""

    datetimes_corrected, pdatetimes_corrected, flaggedtimes, intensities, preciptots, reflectivities, pcounts, pcounts2, \
        sensortemps, concentrations, gamma_concentrations, countsMatrix, windspds, winddirrels, winddirabss, \
        winddiags, fasttemps, slowtemps, dewpoints, RHs_derived, RHs, pressures, compass_dirs,    \
        GPS_lats, GPS_lons, GPS_stats, GPS_alts, voltages = readPIPS(filename)

    GPS_lats, GPS_lons, GPS_stats, GPS_alts, dloc = readPIPSloc(filename)

    splitpath = os.path.split(filename)
    inputfilename = splitpath[1]
    outputfiledir = splitpath[0]
    outputfilename = inputfilename[:-4] + '_TTU.txt'
    print outputfilename
    outputfilepath = outputfiledir + outputfilename

    outputfile = open(outputfilepath, 'w')

    probeID = os.path.split(filename)[1][5:7]
    date = str(datetimes_corrected[0].year) + \
        str(datetimes_corrected[0].month) + str(datetimes_corrected[0].day)
    time = str(datetimes_corrected[0].hour) + ':' + \
        str(datetimes_corrected[0].minute) + ':' + str(datetimes_corrected[0].second)
    lat = dloc[0]
    lon = dloc[1]
    alt = dloc[2]
    heading = compass_dirs[0]
    dummy = 3

    header = [probeID, date, time, lat, lon, alt, heading, dummy]
    header = ','.join(map(str, header))
    print header

    return date


def readtmatrix(filename):
    """Reads a scattering amplitude lookup table created using the ARPS tmatrix program"""

    data = np.loadtxt(filename, skiprows=1)
    d = data[:, 0]
    far_b = data[:, 1] + 1j * data[:, 2]
    fbr_b = data[:, 3] + 1j * data[:, 4]
    far_f = data[:, 5] + 1j * data[:, 6]
    fbr_f = data[:, 7] + 1j * data[:, 8]

    return d, far_b, fbr_b, far_f, fbr_f


def calbackscatterrain(far_b, fbr_b, far_f, fbr_f):
    """Calculates rain backscattering amplitudes.
       Based on similar code in dualpara.f90"""

    fa2 = (np.abs(far_b))**2.
    fb2 = (np.abs(fbr_b))**2.
    fab = far_b * np.conjugate(fbr_b)
    fba = fbr_b * np.conjugate(far_b)
    far = np.real(far_f - fbr_f)

    return fa2, fb2, fab, fba, far


def calpolrain(wavelength, filename, Nd, intv):
    """Given backscattering amplitudes and a discrete distribution N(D) (m^-4), compute
       polarimetric variables for each bin."""

    d, far_b, fbr_b, far_f, fbr_f = readtmatrix(filename)
    fa2, fb2, fab, fba, far = calbackscatterrain(far_b, fbr_b, far_f, fbr_f)

    # There may be more bins in the given Nd than are read in from the file.
    # This is because the Nd contains bins above the maximum size of rain (~9 mm).
    # Truncate the first dimension of Nd to account for this.
    # Also transpose Nd to allow for numpy broadcasting
    Nd = Nd[:np.size(fa2), :].T
    intv = intv[:np.size(fa2)]

    lamda = wavelength * 10.  # Get radar wavelength in mm
    Kw2 = 0.93  # Dielectric factor for water
    sar_h = fa2 * Nd * intv
    sar_v = fb2 * Nd * intv
    sar_hv = fab * Nd * intv
    fsar = far * Nd * intv

    Zh = 4. * lamda**4. / (np.pi**4. * Kw2) * np.sum(sar_h, axis=1)
    Zv = 4. * lamda**4. / (np.pi**4. * Kw2) * np.sum(sar_v, axis=1)
    Zhv = 4. * lamda**4. / (np.pi**4. * Kw2) * np.abs(np.sum(sar_hv, axis=1))
    Kdp = 180. * lamda / np.pi * np.sum(fsar, axis=1) * 1.e-3
    dBZ = 10. * np.log10(Zh)
    temp = Zh / Zv
    ZDR = 10. * np.log10(np.maximum(1.0, temp))
    temp = Zh * Zv
    # Added by Jessie (was temp > 0).  Find out why...
    rhv = np.where(Zh != Zv, Zhv / (np.sqrt(temp)), 0.0)
    #np.savetxt('temp.txt', temp)

    dualpol_dict = {'ZH':Zh, 'ZV':Zv, 'ZHV':Zhv, 'dBZ':dBZ, 'ZDR':ZDR, 'KDP':Kdp, 'RHV':rhv,
                    'intv':intv, 'd':d, 'fa2':fa2, 'fb2':fb2}

    return dualpol_dict


def calc_D0_bin(D, Dl, Dr, ND, bin_width):
    """Calculate D0 for a binned distribution"""
    temp_M3 = (D**3.) * ND * bin_width
    temp_M3_cumsum = np.cumsum(temp_M3)  # Cumulative sum of M3 with increasing bin size
    temp_M3_sum = np.sum(temp_M3)
    pro = temp_M3 / np.sum(temp_M3_sum)  # Proportion of M3 in each bin
    pro_cumsum = temp_M3_cumsum / np.sum(temp_M3_sum)  # Cumulative proportion of M3 in each bin
    # Compute median volume diameter using a linear interpolation within the "mass-midpoint" bin.
    # Source: http://www.dropletmeasurement.com/PADS_Help/MVD_(um).htm
    # (originally from FAA Electronic Aircraft Icing Handbook)
    try:
        # Find index of bin where cumulative sum exceeds 1/2 of total
        medindex = np.where(pro_cumsum > 0.5)[0][0]
        b1 = Dl[medindex]  # Lower boundary of mass-midpoint bin
        b2 = Dr[medindex]  # Upper boundary of mass-midpoint bin
        if(medindex == 0):
            pro_cumsum_medindexm1 = 0.0
        else:
            pro_cumsum_medindexm1 = pro_cumsum[medindex - 1]
        # Linearly-interpolated (within mass-midpoint bin) D0
        D0 = b1 + ((0.5 - pro_cumsum_medindexm1) / pro[medindex]) * (b2 - b1)
    except Exception:
        medindex = 0
        D0 = np.nan
    return D0

def calc_DSD(Nc_bin, rho, qrQC=False, qr_thresh=None,
             pcounts=None, intensities=None, pc=None):
    """Fits exponential and gamma DSDs to disdrometer data and returns several DSD related quantities."""

    # First calculate the required moment estimators
    M0 = []   # Not used in moment estimator, but used for mean diameter calculation
    M1 = []   # Ditto
    M2 = []
    M3 = []
    M4 = []
    M6 = []
    M7 = []   # Ditto
    D_med_disd = []    # Median volume diameter
    Dmax = []  #largest observed drop diameter bin
    Dmin = []

    try:
        numtimes = np.size(Nc_bin, axis=1)
    except BaseException:
        numtimes = 1
        Nc_bin = Nc_bin[:, np.newaxis]

    # FIXME: Change this to use functioned defined above with air density correction!
#     v = -0.1021 + 4.932 * avg_size - 0.9551 * avg_size**2. + \
#         0.07934 * avg_size**3. - 0.002362 * avg_size**4.

    v = assignfallspeed(avg_diameter, rhocorrect=True, rho=rho)
    v = v.T
    rainrate = []

    for t in range(numtimes):

        temp_M0 = (1000. * Nc_bin[:, t]) * bin_width[:] / 1000.
        temp_M1 = ((avg_diameter[:] / 1000.)) * (1000. * Nc_bin[:, t]) * bin_width[:] / 1000.
        temp_M2 = ((avg_diameter[:] / 1000.)**2.) * (1000. * Nc_bin[:, t]) * bin_width[:] / 1000.
        temp_M3 = ((avg_diameter[:] / 1000.)**3.) * (1000. * Nc_bin[:, t]) * bin_width[:] / 1000.
        temp_M4 = ((avg_diameter[:] / 1000.)**4.) * (1000. * Nc_bin[:, t]) * bin_width[:] / 1000.
        temp_M6 = ((avg_diameter[:] / 1000.)**6.) * (1000. * Nc_bin[:, t]) * bin_width[:] / 1000.
        temp_M7 = ((avg_diameter[:] / 1000.)**7.) * (1000. * Nc_bin[:, t]) * bin_width[:] / 1000.

        # Note, this is *observed* rainrate calculated directly from the disdrometer bins
        temp_rainrate = np.sum((6. * 10.**-4.) * np.pi * v *
                              avg_diameter[:]**3. * Nc_bin[:, t] * bin_width[:])
        rainrate.append(temp_rainrate)

        # Before summing up the 3rd moment, use the bin information to find the
        # (approximate) median volume diameter

        # print "temp_M3",temp_M3,temp_M3.shape
        # print "np.array(temp_M3)",np.array(temp_M3)
        temp_M3_cumsum = np.cumsum(temp_M3)  # Cumulative sum of M3 with increasing bin size
        temp_M3_sum = np.sum(temp_M3)
        pro = temp_M3 / np.sum(temp_M3_sum)  # Proportion of M3 in each bin
        pro_cumsum = temp_M3_cumsum / np.sum(temp_M3_sum)  # Cumulative proportion of M3 in each bin

        # print "temp_M3_cumsum",temp_M3_cumsum

        # Compute median volume diameter using a linear interpolation within the "mass-midpoint" bin.
        # Source: http://www.dropletmeasurement.com/PADS_Help/MVD_(um).htm
        # (originally from FAA Electronic Aircraft Icing Handbook)
        try:
            # Find index of bin where cumulative sum exceeds 1/2 of total
            medindex = np.where(pro_cumsum > 0.5)[0][0]
            b1 = min_diameter[medindex]  # Lower boundary of mass-midpoint bin
            b2 = max_diameter[medindex]  # Upper boundary of mass-midpoint bin
            if(medindex == 0):
                pro_cumsum_medindexm1 = 0.0
            else:
                pro_cumsum_medindexm1 = pro_cumsum[medindex - 1]
            # Linearly-interpolated (within mass-midpoint bin) D0
            temp_D_med = b1 + ((0.5 - pro_cumsum_medindexm1) / pro[medindex]) * (b2 - b1)
        except BaseException:
            medindex = 0
            temp_D_med = np.nan

        temp_Dmax = 0.  #initialize in case there are no drops ?
        temp_Dmin = 0.

        for index, value in reversed(list(enumerate(Nc_bin[:,t]))):
            if (value > 0.):
                temp_Dmax = avg_diameter[index]
                break
        for index2,value2 in list(enumerate(Nc_bin[:,t])):
            if (value2 > 0.):
                temp_Dmin = avg_diameter[index2]
                break

        temp_M0_2 = ma.sum(temp_M0)
        temp_M0 = np.sum(temp_M0)
        temp_M1 = np.sum(temp_M1)
        temp_M2 = np.sum(temp_M2)
        temp_M4 = np.sum(temp_M4)
        temp_M3 = np.sum(temp_M3)
        temp_M6 = np.sum(temp_M6)
        temp_M7 = np.sum(temp_M7)

        M0.append(temp_M0)
        M1.append(temp_M1)
        M2.append(temp_M2)
        M3.append(temp_M3)
        M4.append(temp_M4)
        M6.append(temp_M6)
        M7.append(temp_M7)
        D_med_disd.append(temp_D_med)
        Dmax.append(temp_Dmax)
        Dmin.append(temp_Dmin)

    M0 = ma.array(M0, dtype=np.float64)
    M1 = ma.array(M1, dtype=np.float64)
    M2 = ma.array(M2, dtype=np.float64)
    M3 = ma.array(M3, dtype=np.float64)
    M4 = ma.array(M4, dtype=np.float64)
    M6 = ma.array(M6, dtype=np.float64)
    M7 = ma.array(M7, dtype=np.float64)
    D_med_disd = np.array(D_med_disd)
    rainrate = np.array(rainrate)
    Dmax = np.array(Dmax)/1000.
    Dmin = np.array(Dmin)/1000.

    # --- Compute various mean diameters directly from measured discrete distribution ---
    cmr = (np.pi / 6.) * 1000.                                     # Constant in mass-diameter relation for rain
    LWC_disd = cmr * 1000.0 * M3
    # print LWC_disd.shape
    # print rho.shape
    QR_disd = LWC_disd / rho
    if(qrQC):
        qrmask1D = np.where(QR_disd > qr_thresh, True, False)
        qr2D = QR_disd.reshape(1, numtimes).repeat(32, 0)
        qrmask2D = np.where(qr2D > qr_thresh, True, False)

        # print qrmask2D.shape

        # Mask out all the needed arrays, then all derived arrays below will be masked in the same
        # way

        D_med_disd = ma.masked_array(D_med_disd, mask=qrmask1D)
        Nc_bin = ma.masked_array(Nc_bin, mask=qrmask2D)
        # logNc_bin = ma.masked_array(logNc_bin, mask=qrmask2D)
        M0 = ma.masked_array(M0, mask=qrmask1D)
        M1 = ma.masked_array(M1, mask=qrmask1D)
        M2 = ma.masked_array(M2, mask=qrmask1D)
        M3 = ma.masked_array(M3, mask=qrmask1D)
        M4 = ma.masked_array(M4, mask=qrmask1D)
        M6 = ma.masked_array(M6, mask=qrmask1D)
        M7 = ma.masked_array(M7, mask=qrmask1D)
        rho = ma.masked_array(rho, mask=qrmask1D)
        QR_disd = ma.masked_array(QR_disd, mask=qrmask1D)
        LWC_disd = ma.masked_array(LWC_disd, mask=qrmask1D)
#
    # TODO: Make the masking by particle counts adjustable in the pyPIPScontrol file
    # There may be times when we don't want such stringent masking, and it is dependent on the
    # integration interval we choose, anyway.
    try:
        masklowcounts = pc.masklowcounts
    except:
        masklowcounts = False

    if(masklowcounts):
        nummask1D = np.where((pcounts < 50.) | (rainrate < 1.), True, False)
        num2D = pcounts.reshape(1, numtimes).repeat(32, 0)
        rain2D = rainrate.reshape(1, numtimes).repeat(32, 0)
        nummask2D = np.where((num2D < 50.) | (rain2D < 1.), True, False)

        D_med_disd = ma.masked_array(D_med_disd, mask=nummask1D)
        Nc_bin = ma.masked_array(Nc_bin, mask=nummask2D)
        # logNc_bin = ma.masked_array(logNc_bin, mask=nummask2D)
        M0 = ma.masked_array(M0, mask=nummask1D)
        M1 = ma.masked_array(M1, mask=nummask1D)
        M2 = ma.masked_array(M2, mask=nummask1D)
        M3 = ma.masked_array(M3, mask=nummask1D)
        M4 = ma.masked_array(M4, mask=nummask1D)
        M6 = ma.masked_array(M6, mask=nummask1D)
        M7 = ma.masked_array(M7, mask=nummask1D)
        rho = ma.masked_array(rho, mask=nummask1D)
        QR_disd = ma.masked_array(QR_disd, mask=nummask1D)
        LWC_disd = ma.masked_array(LWC_disd, mask=nummask1D)
        rainrate = ma.masked_array(rainrate, mask = nummask1D)

    # Compute reflectivity from the 6th moment
    refl_disd = 10.0 * np.log10(1e18 * M6)
    # print 'reflectivity (disdrometer) = ',refl_disd

    # Compute the mass-weighted mean diameter (M(4)/M(3) )

    D_m_disd = (M4 / M3) * 1000.0

    # Compute the mean-volume (or mean-mass if rho=constant) diameter ((M(3)/M(0))^1./3.)

    D_mv_disd = ((M3 / M0)**(1. / 3.)) * 1000.0

    # Compute reflectivity-weighted mean diameter (M(7)/M(6))

    D_ref_disd = (M7 / M6) * 1000.0

    # --- Exponential Distribution Fit by Method of Moments (Zhang et al. 2008) ---

    # Now that we have the moment estimates, we can calculate N0 and lamda
    # (eqns. 3 and 4 in Zhang et al. 2008)

    gamma3 = special.gamma(3.)
    gamma4 = special.gamma(4.)
    gamma5 = special.gamma(5.)
    gamma7 = special.gamma(7.)

    # Uncomment if you want estimates based on M2 and M4
    #lamda = np.where(M4 == 0.0, 0.0, ((M2*gamma5)/(M4*gamma3))**(1./2.))
    #N0 = (M2*lamda**3.)/gamma3

    # Uncomment if you want estimates based on M3 and M6
    lamda_exp = np.where(M6 == 0.0, 0.0, ((M3 * gamma7) / (M6 * gamma4))
                        ** (1. / 3.))  # Should be masked
    N0_exp = (M3 * lamda_exp**4.) / gamma4                                      # Should be masked
    mu_exp = 0.0

    # print 'lamda (exp) = ',lamda_exp
    # print 'N0 (exp) = ',N0_exp

    # Now create synthetic bins to plot the derived exponential DSD
    # Each index holds the value of the midpoint diameter of the bin
    # in mm

    synthbins = np.linspace(0.1, 16.0, num=160)

    N_expDSD = []
    # refl_expDSD=[]
    # Construct the derived DSD
    for t in range(numtimes):
        # temp_N_expDSD = N0_exp[t] * np.exp(-lamda_exp[t] * synthbins / 1000.0)
        temp_N_expDSD = N0_exp[t] * np.exp(-lamda_exp[t] * avg_diameter / 1000.0)
        N_expDSD.append(temp_N_expDSD)

    N_expDSD = ma.array(N_expDSD)

    # --- Gamma Distribution Fit by Method of Moments (Tokay and Short 1996) ---

    # Now do the same as above for a gamma distribution fit

    # Calculate G, mu (shape parameter), lambda, and N0

    # Uncomment if you want estimates based on M3,M4,M6
#     G = (M4**3.)/((M3**2.)*M6)
#     G = ma.masked_invalid(G)
#     mu_gam = (11.*G-8.+(G*(G+8.))**(1./2.))/(2.*(1.-G))
#     mu_gam = ma.masked_invalid(mu_gam)
#     lamda_gam = (M3*(mu_gam+4.))/M4
#     lamda_gam = ma.masked_invalid(lamda_gam)
#     N0_gam = (M3*lamda_gam**(mu_gam+4.))/(special.gamma(mu_gam+4.))

    # Uncomment if you want estimates based on M2,M4,M6 (old/alternate masking method)
#     G = np.where((M2 == 0.0) | (M6 == 0.0), 0.0, (M4**2.)/(M2*M6))
#     mu_gam = np.where(G == 1.0, 0.0, ((7.-11.*G) - ((7.-11.*G)**2. - 4.*(G-1.)*(30.*G-12.))**(1./2.))/(2.*(G-1.)))
#     mu_gam = np.where(mu_gam <= -4., -3.99, mu_gam)
#     mu_gam = np.where(mu_gam > 30.,30.,mu_gam)
#     mu_gam = ma.masked_where(M4 is ma.masked,mu_gam)
#     lamda_gam = np.where(M4 == 0.0,0.0, ((M2*(mu_gam+3.)*(mu_gam+4.))/(M4))**(1./2.))
#     N0_gam = (M4*lamda_gam**(mu_gam+5.))/(special.gamma(mu_gam+5.))

    # Uncomment if you want estimates based on M2,M3,M4
#     mu_gam = (3.*M2*M4 - 4.*M3**2.)/(M3**2. - M2*M4)
#     mu_gam = ma.masked_invalid(mu_gam)
#     lamda_gam = (M3*(mu_gam+4.))/(M4)
#     lamda_gam = ma.masked_invalid(lamda_gam)
#     N0_gam = (M3*lamda_gam**(mu_gam+4.))/(special.gamma(mu_gam+4.))

####### Uncomment if you want estimates based on M2,M4,M6 #######
    G =(M4**2.)/(M2*M6) # moment ratio based on untruncated moments
    G = ma.masked_invalid(G)
    mu_gam = ((7.-11.*G) - ((7.-11.*G)**2. - 4.*(G-1.)*(30.*G-12.))**(1./2.))/(2.*(G-1.))
    mu_gam = ma.masked_where(mu_gam > 30., mu_gam)
    mu_gam = ma.masked_invalid(mu_gam)
    lamda_gam = ((M2*(mu_gam+3.)*(mu_gam+4.))/(M4))**(1./2.)
    mu_gam = ma.masked_where((lamda_gam > 20000.)|(mu_gam > 30.), mu_gam)
    mu_gam = ma.masked_invalid(mu_gam)
    lamda_gam = ma.masked_where(lamda_gam > 20000., lamda_gam)
    lamda_gam = ma.masked_invalid(lamda_gam)
    N0_gam = (M4*lamda_gam**(mu_gam+5.))/(special.gamma(mu_gam+5.))


####### Truncated moments (TMF) #######
    lam_gam = lamda_gam
    mu_tmf=[]
    lamda_tmf=[]
    N0_tmf=[]
    LDmxlist=[]

    for t in range(numtimes):
        LDmx = lam_gam[t]*Dmax[t]
        for x in xrange(10):
            mu = mu_gam[t]
            # truncated moment ratio below. Equation A8 from Thurai
            gm3 = gammap(3.+mu,LDmx)*np.exp(gammln(3.+mu))
            gm5 = gammap(5.+mu,LDmx)*np.exp(gammln(5.+mu))
            gm7 = gammap(7.+mu,LDmx)*np.exp(gammln(7.+mu))
            z0 = G[t] - gm5**2./gm3/gm7
            z1 = G[t] - gm5**2./gm3/gm7

            while(z1/z0 > 0.0):
                mu = mu - 0.01
                gm3 = gammap(3.+mu,LDmx)*np.exp(gammln(3.+mu))
                gm5 = gammap(5.+mu,LDmx)*np.exp(gammln(5.+mu))
                gm7 = gammap(7.+mu,LDmx)*np.exp(gammln(7.+mu))
                z1 = G[t] - gm5**2./gm3/gm7

            lam_tmf= (M2[t]*gm5/M4[t]/gm3)**0.5
            LDmx = lam_tmf*Dmax[t]
        mu_tmf.append(mu)
        lamda_tmf.append(lam_tmf)

    mu_tmf = np.array(mu_tmf)
    lamda_tmf = np.array(lamda_tmf)
    LDmx = lamda_tmf*Dmax
    N0_tmf = (M4*lamda_tmf**(5.+mu_tmf))/(gammap(5.+mu_tmf,LDmx)*np.exp(gammln(5.+mu_tmf)))

##################################

    N_gamDSD = []
    N_tmfDSD=[]
    # refl_gamDSD=[]

    for t in range(numtimes):
        #temp_N_gamDSD = N0_gam[t]*((synthbins/1000.0)**mu_gam[t])*np.exp(-lamda_gam[t]*synthbins/1000.0)
        temp_N_gamDSD = N0_gam[t] * ((avg_diameter / 1000.0)**mu_gam[t]) * \
            np.exp(-lamda_gam[t] * avg_diameter / 1000.)    # Use disdrometer bins
        temp_N_tmfDSD = N0_tmf[t]*((avg_diameter/1000.0)**mu_tmf[t])*np.exp(-lamda_tmf[t]*avg_diameter/1000.)
        #temp_Z_gamDSD = ((synthbins/1000.)**6.)*(1000.*temp_N_gamDSD)*0.1/1000.
        N_gamDSD.append(temp_N_gamDSD)
        N_tmfDSD.append(temp_N_tmfDSD)
        # refl_gamDSD.append(10.0*np.log10(np.sum(temp_Z_gamDSD)))
    N_gamDSD = ma.array(N_gamDSD, dtype=np.float64)
    N_tmfDSD = ma.array(N_tmfDSD,dtype=np.float64)


    # Quantities based on exponential distribution

    GR1 = special.gamma(1. + mu_exp)
    GR2 = special.gamma(4. + mu_exp)

    qr_exp = (cmr / rho) * N0_exp * GR2 / lamda_exp**(mu_exp + 4.)
    Ntr_exp = N0_exp * GR1 / lamda_exp**(mu_exp + 1.)
    # Compute reflectivity for DSD fit
    Gr_exp = ((6. + mu_exp) * (5. + mu_exp) * (4. + mu_exp)) / \
        ((3. + mu_exp) * (2. + mu_exp) * (1. + mu_exp))
    Zr_exp = ((1. / cmr)**2.) * Gr_exp * ((rho * qr_exp)**2.) / Ntr_exp
    refl_DSD_exp = 10.0 * np.log10(1.e18 * Zr_exp)
    # print 'reflectivity (exp DSD) = ',refl_DSD
    # print 'reflectivity (gam DSD) = ',refl_gamDSD

    # Median volume diameter for exponential distribution
    D_med_exp = np.where(lamda_exp == 0., np.nan, (3.67 / lamda_exp) * 1000.0)
    # Mass-weighted mean diameter for exp dist.
    D_m_exp = np.where(lamda_exp == 0., np.nan, (4. / lamda_exp) * 1000.0)

    # Quantities based on gamma distribution

    GR1 = special.gamma(1. + mu_gam)
    GR2 = special.gamma(4. + mu_gam)
    GR3 = special.gamma(4.67 + mu_gam)

    qr_gam = (cmr / rho) * N0_gam * GR2 / lamda_gam**(mu_gam + 4.)
    Ntr_gam = N0_gam * GR1 / lamda_gam**(mu_gam + 1.)
    LWC_gam = qr_gam * rho * 1000. # g/m^3

    # Compute reflectivity for DSD fit
    Gr_gam = ((6. + mu_gam) * (5. + mu_gam) * (4. + mu_gam)) / \
        ((3. + mu_gam) * (2. + mu_gam) * (1. + mu_gam))
    Zr_gam = ((1. / cmr)**2.) * Gr_gam * ((rho * qr_gam)**2.) / Ntr_gam
    refl_DSD_gam = 10.0 * np.log10(1.e18 * Zr_gam)

    # print 'reflectivity (exp DSD) = ',refl_DSD
    # print 'reflectivity (gam DSD) = ',refl_gamDSD

    D_med_gam = np.where(lamda_gam == 0., np.nan, ((3.67 + mu_gam) / lamda_gam) *
                        1000.0)    # Median volume diameter for gamma distribution
    # Mass-weighted mean diameter for gam. dist.
    D_m_gam = np.where(lamda_gam == 0., np.nan, ((4. + mu_gam) / lamda_gam) * 1000.0)


    # Rain rate for gamma distribution
    # Note, the original coefficient for RR from the Zhang papers is 7.125 x 10^-3
    # The units of this coefficient are mm hr^-1 m^3 mm^-3.67. We need the coefficient
    # in units of mm hr^-1 m^3 m^-3.67, because our lamda is in units of m^-1.
    # Thus we have 7.125e-3*1000.^3.67 = 7.29096257 x 10^8
    rainrate_gam = 7.29096257e8 * N0_gam * GR3 / lamda_gam**(4.67 + mu_gam)

    # Quantities based on truncated gamma distribution

    GR1 = special.gamma(1. + mu_tmf)
    GR2 = special.gamma(4. + mu_tmf)
    GR3 = special.gamma(4.67 + mu_tmf)
    GR4 = special.gamma(7. + mu_tmf)
    IGR1 = gammap(1. + mu_tmf, LDmx) * GR1
    IGR2 = gammap(4. + mu_tmf, LDmx) * GR2
    IGR3 = gammap(4.67 + mu_tmf, LDmx) * GR3
    IGR4 = gammap(7. + mu_tmf, LDmx) * GR4

    Ntr_tmf = N0_tmf * IGR1 / lamda_tmf**(mu_tmf + 1.)
    TM3 = N0_tmf*lamda_tmf**-(mu_tmf+4)*IGR2
    LWC_tmf = cmr * 1000. * TM3 # g/m^3
    qr_tmf = LWC_tmf/rho
    # Can't use Gr in form of untruncated gamma case. Compute Ztr directly using incomplete gamma
    # function instead
    Ztr_tmf = ((rho * qr_tmf)**2.) / (cmr**2. * Ntr_tmf) * (IGR4 * IGR1) / IGR2
    refl_DSD_tmf = 10.0 * np.log10(1.e18 * Ztr_tmf)
    rainrate_tmf = 7.29096257e8 * N0_tmf * IGR3 / lamda_tmf**(4.67 + mu_tmf)

    # FIXME: need to compute D0 for truncated gamma distribution a bit differently, since the above
    # gamma formula is for an untruncated distribution. One possibility is to compute it the same
    # way we do for the observed DSD, but using the discretized truncated gamma DSD.
    # D_med_tmf = np.where(lamda_tmf == 0., np.nan, ((3.67 + mu_tmf) / lamda_tmf) *
    #                     1000.0)    # Median volume diameter for gamma distribution

    # Create several tuples to pack the data, and then return them
    # NOTE: Consider updating these to namedtuples

    exp_DSD = (N_expDSD, N0_exp, lamda_exp, mu_exp, qr_exp, Ntr_exp, refl_DSD_exp, D_med_exp,
               D_m_exp)
    gam_DSD = (N_gamDSD, N0_gam, lamda_gam, mu_gam, qr_gam, Ntr_gam, refl_DSD_gam, D_med_gam,
               D_m_gam, LWC_gam, rainrate_gam)
    tmf_DSD = (N_tmfDSD, N0_tmf, lamda_tmf, mu_tmf, qr_tmf, Ntr_tmf, refl_DSD_tmf,
               LWC_tmf, rainrate_tmf)
    dis_DSD = (Nc_bin, D_med_disd, D_m_disd, D_mv_disd, D_ref_disd, QR_disd, refl_disd,
               LWC_disd, M0, rainrate)

    return synthbins, exp_DSD, gam_DSD, tmf_DSD, dis_DSD


def rad2DD(filename, dlocs):
    """Given an 88D CFRadial file and a list of disdrometer locations (tuples of lat,lon),
       compute the reflectivity at the disdrometer location from the lowest sweep."""

    average_gates = False        # True if reflectivity should be averaged in the closest 9 gates
    # False if just picking the value from the closest gate

    Cressman = False             # Perform a Cressman analysis on nearby radar gates to determine
    # reflectivity value

    roi = 1750.  # 750.                   # Radius of influence of Cressman analysis in m

    sweepfile_netcdf = Nio.open_file(filename)

    # Grab some needed variables from the netCDF file

    numgates = sweepfile_netcdf.dimensions['range']     # Number of gates
    numtimes = sweepfile_netcdf.dimensions['time']     # Number of times
    numsweeps = sweepfile_netcdf.dimensions['sweep']     # Number of sweeps
    sweep_start_ray_index = sweepfile_netcdf.variables['sweep_start_ray_index'][:]
    sweep_end_ray_index = sweepfile_netcdf.variables['sweep_end_ray_index'][:]
    try:
        ray_n_gates = sweepfile_netcdf.variables['ray_n_gates'][:]
        twoDarray = False
    except BaseException:
        print "No ray_n_gates in file, assuming 2D arrays (azimuth,range)"
        twoDarray = True

    rlat = sweepfile_netcdf.variables['latitude'].get_value()
    rlon = sweepfile_netcdf.variables['longitude'].get_value()
    ralt = sweepfile_netcdf.variables['altitude'].get_value()

    # print "Number of gates: ",numgates
    # print "Radar lat,lon,alt",rlat,rlon,ralt

    rlat = rlat * deg2rad
    rlon = rlon * deg2rad

    elevs = sweepfile_netcdf.variables['elevation'][:]

    el = elevs[0]  # Just pick first element for now

    # print "Elevation angle ",el

    el = el * deg2rad

    temp = sweepfile_netcdf.variables['range']    # range to center of each gate
    gatewidth = temp.meters_between_gates[0]  # gate spacing for each gate
    range = temp[:]
    range_start = temp[:] - gatewidth / 2.  # We also want range to start of each gate

    # print "Gatewidth ",gatewidth

    # Get the Azimuth info

    azimuth_rad = sweepfile_netcdf.variables['azimuth'][:]
    azimuth_rad = azimuth_rad[:sweep_end_ray_index[0]]  # Just grab first sweep for now
    # print "number of azimuths in sweep ",np.size(azimuth_rad)

    # Roll the azimuth dimension around so that it starts at 0 and ends at 360
    try:
        shift = np.where(azimuth_rad < azimuth_rad[0])[0][0]
    except BaseException:
        shift = 0
    # print "shift is ",shift
    azimuth_rad = np.roll(azimuth_rad, shift=-shift)

    beamwidth = azimuth_rad[1:] - azimuth_rad[0:-1]

    azimuth_start_rad = np.zeros(np.size(azimuth_rad) + 1)
    # Find azimuth of "start" of each gate (in azimuth) -- approximate
    azimuth_start_rad[1:-1] = azimuth_rad[1:] - 0.5 * beamwidth[:]
    azimuth_start_rad[0] = azimuth_rad[0] - 0.5 * beamwidth[0]
    azimuth_start_rad[-1] = azimuth_rad[-1] + 0.5 * beamwidth[-1]

    azimuth_rad = azimuth_rad * deg2rad
    azimuth_start_rad = azimuth_start_rad * deg2rad

    # Get the Reflectivity field
    tempdBZ = sweepfile_netcdf.variables['REF']
    dBZ = sweepfile_netcdf.variables['REF'][:]

    # Grab first sweep out of dBZ array
    # Need to check if the array is dimensioned by total number of gates or just number of gates for
    # each sweep

    # print ray_n_gates[0]
    # print sweep_end_ray_index[0]
    if(not twoDarray):  # Note, this needs to be tested!
        numpointsinsweep = ray_n_gates[0] * sweep_end_ray_index[0]
        dBZ = dBZ[:numpointsinsweep]
        dBZ = dBZ.reshape((sweep_end_ray_index[0], -1))
    else:
        dBZ = dBZ[:sweep_end_ray_index[0], :]

    # print "scale_factor,add_offset",tempdBZ.scale_factor[0],tempdBZ.add_offset[0]

    # Unpack values
    dBZ = dBZ * tempdBZ.scale_factor[0] + tempdBZ.add_offset[0]

    # Adjust azimuth axis

    dBZ = np.roll(dBZ, shift=-shift, axis=0)

    # print azimuth_rad.shape
    # print range.shape
    # print dBZ.shape

    theta, rad = np.meshgrid(azimuth_start_rad, range_start)
    theta_c, rad_c = np.meshgrid(azimuth_rad, range)
    xplt_c, yplt_c = oban.xyloc(rad_c, theta_c, el, rlat, rlon, ralt, 1)
    dBZ = dBZ.swapaxes(0, 1)
    dBZ = ma.masked_invalid(dBZ)
    # Find x,y location of disdrometer

    dBZ_D_list = []

    for dloc in dlocs:
        Dx, Dy = oban.ll_to_xy(dloc[0] * deg2rad, dloc[1] * deg2rad, rlat, rlon, 1)

        # print "Dx,Dy",Dx,Dy

        # Find closest gate to disdrometer location
        # First find the closest azimuth

#         theta_dis = -np.arctan2(Dy,Dx)+np.pi/2.       # I *think* this is correct
#
#         #print "azimuth of disdrometer: ",theta_dis/deg2rad
#         #Find closest index of azimuth
#
#         theta_diff = theta_dis-theta_c[0,:]
#         theta_index = np.argmin(np.abs(theta_diff))
#
#         # Now find index along range; first compute slant range
#
#         srange_dis = oban.computeslantrange([Dx],[Dy],el)
#         rad_diff = srange_dis-rad_c[:,0]
#         srange_index = np.argmin(np.abs(rad_diff))
#         #print "range of disdrometer: ",srange_dis

        # Try another way to get the indices (the above seems to have problems).
        # EDIT: 03/18/2012 -- the following way is more reliable but is also slower.  Not sure why the
        # above doesn't work in all situations, but it sometimes picks a gate adjacent to the one
        # we want...

        if(Cressman):
            # print xplt_c.shape,yplt_c.shape
            dBZ_D = oban.Cresmn(xplt_c, yplt_c, dBZ, Dx, Dy, roi)
            # print dBZ_D,dBZ_D.shape
        else:  # First, compute the euclidian distance of the x,y location of the disdrometer to each of the radar gate centers
            distance = np.sqrt(((Dx - xplt_c)**2. + (Dy - yplt_c)**2.))

            # Now, find the index of the closest radar gate
            srange_index, theta_index = np.unravel_index(distance.argmin(), distance.shape)
            # print "srange_index,theta_index",srange_index,theta_index

            # Finally, grab reflectivity at closest gate to disdrometer
            # Average the reflectivity in the closest gate and surrounding 8 gates if desired
            if(not average_gates):
                dBZ_D = dBZ[srange_index, theta_index]
            else:
                dBZ_D = (1. / 9.) * (dBZ[srange_index - 1, theta_index - 1]
                                     + dBZ[srange_index, theta_index - 1]
                                     + dBZ[srange_index - 1, theta_index]
                                     + dBZ[srange_index, theta_index]
                                     + dBZ[srange_index + 1, theta_index]
                                     + dBZ[srange_index, theta_index + 1]
                                     + dBZ[srange_index + 1, theta_index + 1]
                                     + dBZ[srange_index + 1, theta_index - 1]
                                     + dBZ[srange_index - 1, theta_index + 1])

        # print "Reflectivity at disdrometer = ","%.2f"%dBZ_D

        dBZ_D_list.append(dBZ_D)

    #dBZ_D_arr = np.array(dBZ_D_list)

    sweepfile_netcdf.close()

    return dBZ_D_list


def rad2DD2(fieldlist, range_start, range, azimuth_start_rad, azimuth_rad, rlat, rlon, ralt, el,
            dlocs, average_gates=True, Cressman=False, roi=750., map_proj=1):
    """Another version of rad2DD: assumes radar sweep has been read in and computes values of fields in fieldlist
       at the disdrometer location(s).  Eventually will allow for optional advection/sedimentation correction of radar reflectivity
       to account for height above surface of radar scan.  Returns list of lists of field values at each disdrometer location"""

    # First find x,y locations of radar gates

    xrad, yrad, xrad_c, yrad_c = radar.sweep2xy(
        azimuth_start_rad, azimuth_rad, range_start, range, el, rlat, rlon, ralt, map_proj)

    field_D_list = []
    dxy_list = []

    for dloc in dlocs:
        Dx, Dy = oban.ll_to_xy(dloc[0] * deg2rad, dloc[1] * deg2rad, rlat, rlon, map_proj)
        dxy_list.append((Dx, Dy))
        # print "Dx,Dy",Dx,Dy

        # Find closest gate to disdrometer location
        # First find the closest azimuth

#         theta_dis = -np.arctan2(Dy,Dx)+np.pi/2.       # I *think* this is correct
#
#         #print "azimuth of disdrometer: ",theta_dis/deg2rad
#         #Find closest index of azimuth
#
#         theta_diff = theta_dis-theta_c[0,:]
#         theta_index = np.argmin(np.abs(theta_diff))
#
#         # Now find index along range; first compute slant range
#
#         srange_dis = oban.computeslantrange([Dx],[Dy],el)
#         rad_diff = srange_dis-rad_c[:,0]
#         srange_index = np.argmin(np.abs(rad_diff))
#         #print "range of disdrometer: ",srange_dis

        # Try another way to get the indices (the above seems to have problems).
        # EDIT: 03/18/2012 -- the following way is more reliable but is also slower.  Not sure why the
        # above doesn't work in all situations, but it sometimes picks a gate adjacent to the one
        # we want...

        field_list = []

        for field in fieldlist:
            field = field.swapaxes(0, 1)
            field = np.ma.masked_invalid(field)

            if(Cressman):
                # print xplt_c.shape,yplt_c.shape
                field_D = oban.Cresmn(xrad_c, yrad_c, field, Dx, Dy, roi)
                # print dBZ_D,dBZ_D.shape
            else:  # First, compute the euclidian distance of the x,y location of the disdrometer to each of the radar gate centers
                distance = np.sqrt(((Dx - xrad_c)**2. + (Dy - yrad_c)**2.))

                # Now, find the index of the closest radar gate
                srange_index, theta_index = np.unravel_index(distance.argmin(), distance.shape)
                # print "srange_index,theta_index",srange_index,theta_index

                print "Distance to closest gate: ",distance[srange_index,theta_index]

                # Finally, grab field at closest gate to disdrometer
                # Average the field in the closest gate and surrounding 8 gates if desired
                # Disdrometer is probably not covered by sweep, set value to np.nan
                if(distance[srange_index, theta_index] > 3000.):
                    field_D = np.nan
                else:
                    if(not average_gates):
                        field_D = field[srange_index, theta_index]
                    else:
                        #                     field_D = (1./9.)*(field[srange_index-1,theta_index-1]+field[srange_index,theta_index-1]+
                        #                                   field[srange_index-1,theta_index]+field[srange_index,theta_index]+
                        #                                   field[srange_index+1,theta_index]+field[srange_index,theta_index+1]+
                        #                                   field[srange_index+1,theta_index+1]+field[srange_index+1,theta_index-1]+
                        #                                   field[srange_index-1,theta_index+1])
                        field_D = np.nanmean(
                            field[srange_index - 1:srange_index + 2, theta_index - 1:theta_index + 2])

            # print "Value of field at disdrometer = ","%.2f"%field_D

            field_list.append(field_D)

        field_D_list.append(field_list)

    field_D_arr = np.array(field_D_list)

    return dxy_list, field_D_arr


def avgwind(winddirs, windspds, avgintv, gusts=True, gustintv=3, center=True):
    """Given a timeseries of wind directions and speeds, and an interval for averaging,
       compute the vector and scalar average wind speed, and vector average wind direction.
       Optionally also compute gusts."""

    windspdsavg = pd.Series(windspds).rolling(
                        window=avgintv,
                        center=center,
                        min_periods=1).mean().values
    if(gusts):
        windgusts = pd.Series(windspds).rolling(
                        window=gustintv,
                        center=center,
                        min_periods=1).mean().values
        windgustsavg = pd.Series(windgusts).rolling(
                        window=avgintv,
                        center=center,
                        min_periods=1).max().values
    else:
        windgusts = None
        windgustsavg = None

    # Compute vector average wind speed and direction
    # First compute the u and v wind components
    us = windspds * np.cos(np.deg2rad(-winddirs + 270.))
    vs = windspds * np.sin(np.deg2rad(-winddirs + 270.))

    # Linearly interpolate for bad values of us,vs
    us = interpnan1D(us)
    vs = interpnan1D(vs)
    # Compute averages of wind components
    usavg = pd.Series(us).rolling(
                        window=avgintv,
                        center=center,
                        min_periods=1).mean().values
    vsavg = pd.Series(vs).rolling(
                        window=avgintv,
                        center=center,
                        min_periods=1).mean().values
    windspdsavgvec = np.sqrt(usavg**2. + vsavg**2.)
    winddirsavgvec = (270.0 - (180. / np.pi) * np.arctan2(vsavg, usavg)
                      ) % 360.  # Need to use %360 to keep wind dir between 0 and 360 degrees

    return windspdsavg, windspdsavgvec, winddirsavgvec, windgusts, windgustsavg


def resamplewind(datetimes, offset, winddirs, windspds, intervalstr, gusts=True, gustintvstr='3S',
                 center=False):
    """Given a timeseries of wind directions and speeds, and an interval for resampling,
       compute the vector and scalar average wind speed, and vector average wind direction.
       Optionally also compute gusts."""

    windspdsavg = pd.Series(data=windspds, index=datetimes).resample(intervalstr, label='right',
                                                                     closed='right',
                                                                     base=offset).mean()
    if(gusts):
        windgusts = pd.Series(data=windspds,index=datetimes).resample(gustintvstr,label='right',
                                                                      closed='right',
                                                                      base=offset).mean()
        windgustsavg = windgusts.resample(intervalstr, label='right', closed='right',
                                          base=offset).max()
        windgusts = windgusts
        windgustsavg = windgustsavg
    else:
        windgusts = None
        windgustsavg = None

    # Compute vector average wind speed and direction
    # First compute the u and v wind components
    us = windspds * np.cos(np.deg2rad(-winddirs + 270.))
    vs = windspds * np.sin(np.deg2rad(-winddirs + 270.))

    # Linearly interpolate for bad values of us,vs
    #us = interpnan1D(us)
    #vs = interpnan1D(vs)
    # Compute averages of wind components
    usavg = pd.Series(
        data=us,
        index=datetimes).resample(
        intervalstr,
        label='right',
        closed='right',
        base=offset).mean()
    vsavg = pd.Series(
        data=vs,
        index=datetimes).resample(
        intervalstr,
        label='right',
        closed='right',
        base=offset).mean()
    windspdsavgvec = np.sqrt(usavg**2. + vsavg**2.)
    # Need to use %360 to keep wind dir between 0 and 360 degrees
    winddirsavgvec = (270.0 - (180. / np.pi) * np.arctan2(vsavg, usavg)) % 360.

    # unit average wind direction
    unit_us = us / windspds
    unit_vs = vs / windspds
    unit_usavg = pd.Series(
        data=unit_us,
        index=datetimes).resample(
        intervalstr,
        label='right',
        closed='right',
        base=offset).mean()
    unit_vsavg = pd.Series(
        data=unit_vs,
        index=datetimes).resample(
        intervalstr,
        label='right',
        closed='right',
        base=offset).mean()
    # Need to use %360 to keep wind dir between 0 and 360 degrees
    winddirsunitavgvec = (270.0 - (180. / np.pi) * np.arctan2(unit_vsavg, unit_usavg)) % 360.

    # Pack everything into a dictionary for return

    wind_dict = {'windspdavg': windspdsavg, 'windspdavgvec': windspdsavgvec,
                 'winddiravgvec': winddirsavgvec, 'winddirunitavgvec': winddirsunitavgvec,
                 'windgust': windgusts, 'windgustavg': windgustsavg, 'uavg': usavg, 'vavg': vsavg,
                 'unit_uavg': unit_usavg, 'unit_vavg': unit_vsavg}

    return wind_dict

#-----------------------------------------------------------------------------------------
#
# Below are several routines for reading and analyzing VORTEX-2 disdrometer probe data.
# Eventually will merge this with the current pyPIPS code package.  There are kept here
# for reference.
#
#-----------------------------------------------------------------------------------------


def readdataCU_2010(filename):
    """This function reads in disdrometer data from the CU V2 2010 mission and computes number
       concentration from the particle counts and fall velocities for each bin"""

    disfile = open(filename, 'r')

    # Create V-D relationship for rain based on Terry Schuur's relationship
    rainvd = assignfallspeed(avg_diameter)

    dates = []
    times = []
    intensities = []
    preciptots = []
    weathercodes1 = []
    weathercodes2 = []
    weathercodes3 = []
    weathercodes4 = []
    reflectivities = []
    visibilities = []
    sampleintervals = []
    pcounts = []
    pcounts2 = []
    sensortemps = []

    countsMatrix = []     # Will contain the number of drops in the diameter vs. fall speed matrix for each time
    # i.e. a (numtimes,32,32) array

    concentrations = []   # Will contain computed number concentrations for each size bin for each time
    # i.e. a (numtimes,32) array

    ntimes = 0
    sampleinterval = -1  # Have to give it some initial value
    for l in disfile:

        # Read in ATM4 number
        try:
            number = np.int(l[:2])
        except BaseException:
            number = -1  # Blank line
        try:
            line = l[3:]
        except BaseException:
            line = None  # Blank line

        line = line.strip()

        if(line == ''):
            line = 0

        if(number == 1):
            intensities.append(np.float(line))
        elif(number == 2):
            preciptots.append(np.float(line))
        elif(number == 3):
            weathercodes1.append(np.int(line))
        elif(number == 4):
            weathercodes2.append(np.int(line))
        elif(number == 5):
            weathercodes3.append(line)
        elif(number == 6):
            weathercodes4.append(line)
        elif(number == 7):
            reflectivities.append(np.float(line))
        elif(number == 8):
            visibilities.append(np.float(line))
        elif(number == 9):
            sampleinterval = np.int(line)
            if(sampleinterval != 10):   # Don't read records that have a sample interval that isn't 10 seconds
                print "sample interval = ", sampleinterval
                # Pop the values from the end of the previous lists
                intensities.pop()
                preciptots.pop()
                weathercodes1.pop()
                weathercodes2.pop()
                weathercodes3.pop()
                weathercodes4.pop()
                reflectivities.pop()
                visibilities.pop()
            else:
                sampleintervals.append(sampleinterval)
        if(sampleinterval == 10):  # Read the rest of the data record if sampleinterval = 10 s
            if(number == 11):
                pcount = np.float(line)
                try:
                    pcount = np.int(pcount)
                except BaseException:
                    pcount = 0
                pcounts.append(pcount)
            elif(number == 12):
                sensortemps.append(np.float(line))
            elif(number == 20):
                times.append(line)
                ntimes = ntimes + 1
                # print "time,ntimes = ",times[ntimes-1],ntimes
            elif(number == 21):
                dates.append(line)
            elif(number == 93):
                line = line.strip().split(';')
                spectrum = [float(x) if x != '' else 0 for x in line]
                spectrum = spectrum[:-1]  # Strip off bogus last value

                # Now create an array out of the spectrum and reshape it to 32x32
                spectrum = np.array(spectrum, dtype='int')
                if(spectrum.size > 0):
                    spectrum = spectrum.reshape((32, 32))
                else:
                    spectrum = np.zeros((32, 32), dtype='int')

                # Append spectrum (corrected or not) to spectrum time list

                countsMatrix.append(spectrum)

    # Recast countsMatrix as numpy array

    countsMatrix = np.dstack(countsMatrix)
    countsMatrix = np.rollaxis(countsMatrix, 2, 0)

    # Perform Katja's QC routines if desired (should not be used in combination with my methods above,
    # most are redundant anyway).

    X, Y = np.meshgrid(avg_diameter, fall_bins)
    flaggedtimes = np.zeros(len(times), dtype=bool)

    if(use_strongwindQC):
        countsMatrix, flaggedtimes = strongwindQC(countsMatrix)

    if(use_splashingQC):
        countsMatrix = splashingQC(countsMatrix)

    if(use_marginQC):
        countsMatrix = marginQC(countsMatrix)

    if(use_rainfallspeedQC):
        countsMatrix = rainfallspeedQC(countsMatrix, rainvd, falltol, maskhigh, masklow)

    # if(use_strongwindQC):
#         countsMatrix,flaggedtimes = strongwindQC(countsMatrix)

    if(use_rainonlyQC):
        countsMatrix = rainonlyQC(countsMatrix)

    if(maskhighdiam):
        countsMatrix = maskhighdiamQC(countsMatrix)

    if(masklowdiam):
        countsMatrix = masklowdiamQC(countsMatrix)

    # print flaggedtimes

    if(plot_QC):
        for t in range(np.size(countsMatrix, axis=0)):
            fig = plt.figure()
            ax1 = fig.add_subplot(111)
            plt.title('Fall speed vs. diameter for time ' + times[t])

            countsplot = ma.masked_where(countsMatrix[t, :] <= 0, countsMatrix[t, :])

            C = ax1.pcolor(min_diameter, min_fall_bins, countsplot, vmin=1, vmax=50, edgecolors='w')
            ax1.plot(avg_diameter, rainvd, c='r')
            # ax1.scatter(X[0:10,20:31],Y[0:10,20:31],c='r',marker='x')
            fig.colorbar(C)

            if(len(flaggedtimes) > 0 and flaggedtimes[t]):
                ax1.text(0.5, 0.5, 'Flagged for strong wind contamination!',
                         horizontalalignment='center',
                         verticalalignment='center', color='y',
                         transform=ax1.transAxes)
            if(plot_strongwindQC):
                ax1.scatter(X[strongwindmask], Y[strongwindmask], c='r', marker='x', alpha=1.0)
            if(plot_splashingQC):
                ax1.scatter(X[splashmask], Y[splashmask], c='w', marker='o', alpha=0.75)
                # ax1.pcolor(min_diameter,min_fall_bins,ma.masked_array(splashmask,mask=-splashmask),cmap=cm.Reds,alpha=0.1)
            if(plot_marginQC):
                ax1.scatter(X[marginmask], Y[marginmask], c='g', marker='x', alpha=0.1)
                # ax1.pcolor(min_diameter,min_fall_bins,ma.masked_array(marginmask,mask=-marginmask),cmap=cm.Reds,alpha=0.1)
            if(plot_rainfallspeedQC):
                ax1.scatter(X[fallspeedmask], Y[fallspeedmask], c='k', marker='x', alpha=0.5)
                # ax1.pcolor(min_diameter,min_fall_bins,ma.masked_array(fallspeedmask,mask=-fallspeedmask),cmap=cm.gray,alpha=0.1)
            if(plot_rainonlyQC):
                ax1.scatter(X[rainonlymask], Y[rainonlymask], c='g', marker='x', alpha=0.5)

            ax1.set_xlim(0.0, 9.0)
            ax1.xaxis.set_major_locator(MultipleLocator(1.0))
            ax1.set_xlabel('diameter (mm)')
            ax1.set_ylim(0.0, 15.0)
            ax1.yaxis.set_major_locator(MultipleLocator(1.0))
            ax1.set_ylabel('fall speed (m/s)')

            plt.savefig('/Users/ddawson/Dropbox/temp6/temp_' + times[t] + '.png')

    # Find total number of non-masked particles

    pcount2 = countsMatrix.sum(axis=2)
    pcounts2 = pcount2.sum(axis=1)

    # print pcount2,pcount2.shape
    # Now, after QC, compute number concentrations for each size bin for each time
    for t, time in enumerate(times):
        # Determine whether to use actual measured fall speeds or assumed fallspeeds
        if(use_measured_fs):
            dummy, vspectrum = np.meshgrid(avg_diameter, fall_bins)
            dspectrum = countsMatrix[t, :]
        else:
            vspectrum = rainvd
            dspectrum = countsMatrix[t, :].sum(axis=0)   # Sum up particles for each diameter bin

            # print "time = ",time
#             for i,diam in enumerate(min_diameter):
#                 print diam,dspectrum[i]

        # Now compute the number concentration using the assumed fall speeds, sensor area, and sampling interval
        # Units are #/m^3/mm
        if(spectrum.size > 0 and not flaggedtimes[t]):
            concentration = dspectrum / \
                (vspectrum * sampleintervals[t] * eff_sensor_area * (max_diameter - min_diameter))
            if(use_measured_fs):    # Sum up # concentration for each velocity bin
                concentration = concentration.sum(axis=0)
            # print "concentration.shape"
            # print concentration.shape
        elif(not flaggedtimes[t]):
            concentration = np.zeros_like(avg_diameter)
        else:
            concentration = -999. * np.ones_like(avg_diameter)
            concentration = ma.masked_where(concentration == -999., concentration)

        # Throw out particles above and below a certain diameter if desired

#         if(maskhighdiam):
#             concentration = ma.masked_where(avg_diameter > highdiamthresh, concentration)
#             #print "avg_diameter,concentration",avg_diameter,concentration
#         if(masklowdiam):
#             concentration = ma.masked_where(avg_diameter < lowdiamthresh, concentration)

        # print "Number of particles counted vs. summed number: "
        # print np.int(line[7]),np.sum(dspectrum)

        # print concentration

        concentrations.append(concentration)

    concentrations = ma.array(concentrations)
    # print "concentrations: ",concentrations
    pcounts = np.array(pcounts)
    #pcounts2 = ma.array(pcounts2)

    return dates, times, intensities, preciptots, weathercodes1, reflectivities, visibilities, pcounts, pcounts2, \
        sensortemps, min_diameter, max_diameter, avg_diameter, concentrations


def readNV2netCDF(filename_conv, filename_dsd, fixGPS=True, basicqc=False, rainfallqc=False,
                       rainonlyqc=False, hailonlyqc=False, strongwindqc=False, detecthail=True,
                       requested_interval=60.0, starttime=None, stoptime=None, matchtimes=True,
                       UTC=True):
    """Reads NSSL V2 disdrometer data in netCDF format."""

    sampling_interval = 60. # Always the case for Glen's data

    # Create V-D relationship for rain based on Terry Schuur's relationship
    rainvd = assignfallspeed(avg_diameter)

    pdatetimes = []
    intensities = []
    preciptots = []
    reflectivities = []
    sampleintervals = []
    pcounts = []
    pcounts2 = []
    sensortemps = []
    amplitudes = []
    voltages = []
    pvoltages = []
    weathercodes = []
    visibilities = []

    rhoatpdatetimes = [] # Air density at the PSD times (needed for rain fall speed curve correction)
    onedrop_concentrations = []

    dates = []
    times = []
    datetimes = []
    bwindspds = []
    bwinddirabss = []
    swindspds = []
    swinddirabss = []
    swinddiags = []
    fasttemps = []
    slowtemps = []
    dewpoints = []
    pts = []
    qvs = []
    rhos = []
    RHs_derived = []
    RHs = []
    pressures = []
    compass_dirs = []
    GPS_lats = []
    GPS_lons = []
    GPS_stats = []
    GPS_alts = []
    GPS_speeds = []
    ptvs = []
    ptes = []

    # First, read in the disdrometer data

    disfile = netcdf.Dataset(filename_dsd, 'r')

    # Read in the date and time information
    year_start = disfile.variables['year1'][:]
    year_end = disfile.variables['year2'][:]
    month_start = disfile.variables['month1'][:]
    month_end = disfile.variables['month2'][:]
    day_start = disfile.variables['day1'][:]
    day_end = disfile.variables['day2'][:]
    hour_start = disfile.variables['hour1'][:]
    hour_end = disfile.variables['hour2'][:]
    min_start = disfile.variables['minute1'][:]
    min_end = disfile.variables['minute2'][:]
    sec_start = disfile.variables['second1'][:]
    sec_end = disfile.variables['second2'][:]

    # Construct the datetime objects (turns out starts and ends are the same time -- this is a bug that
    # will be corrected later -- the end times are correct and represent the
    # end of each 1-min DSD collection)

    disdate_start = []
    disdate_end = []

    dis_startindex = 0
    dis_endindex = len(year_end)

    for i in range(np.size(year_start)):
        pdatetime = datetime(year_end[i], month_end[i], day_end[i], hour_end[i], min_end[i],
                             sec_end[i])
        # Times in the NSSL V2 probe files are in CST. Convert to UTC here
        if UTC:
            pdatetime = pdatetime + timedelta(hours=6)
        pdatetimes.append(pdatetime)

    #         # Find index corresponding to chosen start and endtimes
    #         if(date2num(pdatetime) == starttime):
    #             dis_startindex = i
    #         if(date2num(pdatetime) == endtime):
    #             dis_endindex = i

    #     disdates_1min = disdate_end[dis_startindex:dis_endindex + 1]

    # Read in the bin size information
    # NOTE: commented out for now since this information is the same for all Parsivels
    # TODO: in the future, maybe read this in and check that it matches the bins defined
    # in the top level of the module.

    #     min_size = disfile.variables['min_size'][:]
    #     max_size = disfile.variables['max_size'][:]
    #     avg_size = (min_size + max_size) / 2.
    bin_width = max_diameter - min_diameter

    # Read in the concentration information
    # It appears that the data is in log (base 10) of number concentration.
    # Need to confirm with Glen!  Status: confirmed

    logND = disfile.variables['concentration'][:]
    ND = np.where(logND == 0.0, 0.0, 10.**(logND))
    logND = np.ma.masked_where(ND <= 0.0, logND)
#     ND = ND.swapaxes(0, 1)
#     logND = logND.swapaxes(0, 1)

    # Restrict time dimension to start and end times
    #     Nc_bin = Nc_bin[:, dis_startindex:dis_endindex + 1]
    #     logNc_bin = logNc_bin[:, dis_startindex:dis_endindex + 1]

    # Read in the total particle count for each 1-min interval
    pcount = disfile.variables['pcount'][:]
    #     pcount = pcount[dis_startindex:dis_endindex + 1]

    # Invert the particle counts from the # conc. in each bin
    # TODO: Update this to take into account surface air density. Not high priority since we
    # aren't really using this information right now.
    counts_bin = np.zeros_like(ND)
    for t in range(np.size(counts_bin, axis=0)):
        counts_bin[t, :] = ND[t, :] * rainvd[:] * \
            sampling_interval * eff_sensor_area * bin_width[np.newaxis, :]

    # Zero out bins outside desired size range if desired
    # TODO: are we using this?
#     if(maskhighdiam):
#         diamindex = np.where(avg_diameter > highdiamthresh)[0][0]
#         Nc_bin[diamindex:, :] = 0.0
#         logNc_bin = np.ma.masked_where(Nc_bin <= 0.0, logNc_bin)
#
#     if(masklowdiam):
#         diamindex = np.where(avg_diameter > lowdiamthresh)[0][0]
#         Nc_bin[:diamindex, :] = 0.0
#         logNc_bin = np.ma.masked_where(Nc_bin <= 0.0, logNc_bin)

    intensities = disfile.variables['rain_rate'][:]

    # Read in latitude and longitude of the probe (too bad altitude isn't here, too)
    latitude = disfile.variables['latitude'][...]
    longitude = disfile.variables['longitude'][...]

    disfile.close()

    # Now read in the conventional data

    convfile = netcdf.Dataset(filename_conv, 'r')

    # First read in the start date:
    datestring = convfile.start_date
    year = int(datestring[:4])
    month = int(datestring[5:7])
    day = int(datestring[8:10])
    hour = 0
    min = 0
    sec = 0
    datetimestart = datetime(year, month, day, hour, min, sec)

    # Read in the time variable, which contains the time in seconds since the start time for
    # each record and then convert to datetime objects
    # TODO: see if there's a way to easily vectorize this operation

    timestampssec = convfile.variables['time'][:].tolist()

    datetimes = []
    for i, second in enumerate(timestampssec):
        # Append values to their respective lists
        tempdatetime = datetimestart + timedelta(seconds=second)
        if UTC:
            tempdatetime = tempdatetime + timedelta(hours=6)
        datetimes.append(tempdatetime)

    slowtemps = convfile.variables['tmpc'][:]
    RHs = convfile.variables['relh'][:]
    swindspds = convfile.variables['wspd'][:]
    swinddirabss = np.mod(convfile.variables['wdir'][:] - convfile.sta_heading, 360.)
    swindgusts = convfile.variables['gust'][:]
    dewpoints = convfile.variables['dewc'][:]
    pressures = convfile.variables['pres'][:]
    pts = convfile.variables['thet'][:]
    ptvs = convfile.variables['thtv'][:]
    ptes = convfile.variables['thte'][:]
    qvs = convfile.variables['qvap'][:]
    rhos = thermo.calrho(pressures * 100., pts, qvs)

    convfile.close()

    # Find indices in conventional time list that match those in the Parsivel time list
    pindices = np.searchsorted(datetimes, pdatetimes)
    rhoatpdatetimes = rhos[pindices]

    # Note that Glen's data includes the internally computed number concentrations in each
    # diameter bin instead of the full velocity-diameter matrix, so we won't be able to use
    # any of the QC routines. We still compute the "One-drop" concentrations here.

    counts_1drop = np.ones_like(avg_diameter)
    for t, time in enumerate(pdatetimes):
        onedropvel = assignfallspeed(avg_diameter, rhocorrect=True, rho=rhoatpdatetimes[t])
        onedrop_concentration = counts_1drop / \
            (onedropvel * sampling_interval * eff_sensor_area * (max_diameter - min_diameter))
        onedrop_concentrations.append(onedrop_concentration)

    # Not really "corrected" times but these are used for symmetry with readCU and readPIPS
    # TODO: Make a unified reader routine to consolidate code?

    datetimes_corrected = pd.Index(datetimes)
    pdatetimes_corrected = pd.Index(pdatetimes)

    # Create a dataframe out of the conventional data (For Glen's data it's in 10-s intervals)
    # First create a dictionary to organize the conventional data
    convdict = {'swindspd': swindspds, 'swinddirabs': swinddirabss, 'swindgust': swindgusts,
                'slowtemp': slowtemps, 'RH': RHs, 'pressure': pressures, 'latitude': latitude,
                'longitude': longitude, 'dewpoint': dewpoints, 'pt': pts, 'qv': qvs, 'rho': rhos,
                'ptv': ptvs, 'pte': ptes}
    conv_df = pd.DataFrame(convdict, index=datetimes_corrected)

    # Create one dataframe for N(D), one for the "one-drop" N(D), and one for all the
    # other 10-s data

    ND_df = pd.DataFrame(data=ND, index=pdatetimes_corrected, columns=avg_diameter)
    ND_onedrop_df = pd.DataFrame(data=onedrop_concentrations, index=pdatetimes_corrected,
                                 columns=avg_diameter)

    # Create a dictionary to organize the 10-s data
    PSDdict = {'intensity': intensities, 'pcount': pcount}
    PSD_df = pd.DataFrame(PSDdict, index=pdatetimes_corrected)

    # If desired, clean up the Parsivel data so that the start and end times are within the datetimes
    # index. This option is recommended!
    if matchtimes:
        pdatetimes_corrected = pdatetimes_corrected.intersection(datetimes_corrected)
        ND_df = ND_df.reindex(pdatetimes_corrected)
        ND_onedrop_df = ND_onedrop_df.reindex(pdatetimes_corrected)
        PSD_df = PSD_df.reindex(pdatetimes_corrected)

    # Average and thin the DSD data with the desired interval

    DSD_interval, intervalstr, ND_df, ND_onedrop_df, PSD_df, __ = \
        resamplePSD(requested_interval, sampling_interval, ND_df, ND_onedrop_df, PSD_df)

    # Pandas apparently (gotcha!) converts missing values to NaN when extracting the numpy array representation using .values
    # Since I want the original masked array functionality for now for further computations, I need to remask the array here.
    # Otherwise, the NaN's propagate in further computations...
    # In the future, another solution that uses Pandas more natively should be
    # pursued, but this will work for now
    ND = ND_df.values
    mask = ND_df.isnull()
    ND = ma.array(ND, mask=mask)
    ND_onedrop = ND_onedrop_df.values
    mask = ND_onedrop_df.isnull()
    ND_onedrop = ma.array(ND_onedrop, mask=mask)
    # Argh, have to convert back to datetime objects.  This one from
    # http://stackoverflow.com/questions/13703720/converting-between-datetime-timestamp-and-datetime64
    datetimes_corrected = datetimes_corrected.to_pydatetime()
    pdatetimes_corrected = ND_df.index.to_pydatetime()
    DSD_index = ND_df.index

    # Aggregate everything into a dictionary to return

    PIPS_dict = {'convtimestamps': datetimes_corrected, 'PSDtimestamps': pdatetimes_corrected,
                 'DSD_index': DSD_index, 'DSD_interval': DSD_interval, 'intervalstr': intervalstr,
                 'conv_df': conv_df, 'PSD_df': PSD_df, 'ND_df': ND_df,
                 'ND_onedrop_df': ND_onedrop_df, 'ND': ND, 'ND_onedrop': ND_onedrop}

    return PIPS_dict

def readdataGlennetCDF_old(filename, starttime=None, endtime=None):
    """Reads disdrometer data in netCDF format for Glens data."""

    # Create V-D relationship for rain based on Terry Schuur's relationship
    rainvd = assignfallspeed(avg_diameter)

    dis_file = netcdf.Dataset(filename, 'r')

    # Read in the date and time information
    year_start = dis_file.variables['year1'][:]
    year_end = dis_file.variables['year2'][:]
    month_start = dis_file.variables['month1'][:]
    month_end = dis_file.variables['month2'][:]
    day_start = dis_file.variables['day1'][:]
    day_end = dis_file.variables['day2'][:]
    hour_start = dis_file.variables['hour1'][:]
    hour_end = dis_file.variables['hour2'][:]
    min_start = dis_file.variables['minute1'][:]
    min_end = dis_file.variables['minute2'][:]
    sec_start = dis_file.variables['second1'][:]
    sec_end = dis_file.variables['second2'][:]

    # Construct the datetime objects (turns out starts and ends are the same time -- this is a bug that
    # will be corrected later -- the end times are correct and represent the
    # end of each 1-min DSD collection)

    disdate_start = []
    disdate_end = []

    dis_startindex = 0
    dis_endindex = len(year_end)

    for i in range(np.size(year_start)):
        distimestart = datetime(
            year_start[i],
            month_start[i],
            day_start[i],
            hour_start[i],
            min_start[i],
            sec_start[i])
        distimeend = datetime(
            year_end[i],
            month_end[i],
            day_end[i],
            hour_end[i],
            min_end[i],
            sec_end[i])
        # Find index corresponding to chosen start and endtimes
        if(date2num(distimeend) == starttime):
            dis_startindex = i
        if(date2num(distimeend) == endtime):
            dis_endindex = i
        disdate_start.append(distimestart)
        disdate_end.append(distimeend)

    disdates_1min = disdate_end[dis_startindex:dis_endindex + 1]

    # Read in the bin size information

    min_size = dis_file.variables['min_size'][:]
    max_size = dis_file.variables['max_size'][:]
    avg_size = (min_size + max_size) / 2.
    bin_width = max_size - min_size

    # Read in the concentration information
    # It appears that the data is in log (base 10) of number concentration.
    # Need to confirm with Glen!  Status: confirmed

    logNc_bin = dis_file.variables['concentration'][:]
    Nc_bin = np.where(logNc_bin == 0.0, 0.0, 10.**(logNc_bin))
    logNc_bin = np.ma.masked_where(Nc_bin <= 0.0, logNc_bin)
    Nc_bin = Nc_bin.swapaxes(0, 1)
    logNc_bin = logNc_bin.swapaxes(0, 1)

    # Restrict time dimension to start and end times
    Nc_bin = Nc_bin[:, dis_startindex:dis_endindex + 1]
    logNc_bin = logNc_bin[:, dis_startindex:dis_endindex + 1]

    # Read in the total particle count for each 1-min interval
    pcount = dis_file.variables['pcount'][:]
    pcount = pcount[dis_startindex:dis_endindex + 1]

    # Invert the particle counts from the # conc. in each bin
    counts_bin = np.zeros_like(Nc_bin)
    for t in range(np.size(counts_bin, axis=1)):
        counts_bin[:, t] = Nc_bin[:, t] * rainvd[:] * \
            sampling_period * eff_sensor_area * bin_width[:]

    # Zero out bins outside desired size range if desired
    if(maskhighdiam):
        diamindex = np.where(avg_diameter > highdiamthresh)[0][0]
        Nc_bin[diamindex:, :] = 0.0
        logNc_bin = np.ma.masked_where(Nc_bin <= 0.0, logNc_bin)

    if(masklowdiam):
        diamindex = np.where(avg_diameter > lowdiamthresh)[0][0]
        Nc_bin[:diamindex, :] = 0.0
        logNc_bin = np.ma.masked_where(Nc_bin <= 0.0, logNc_bin)

    return pcount, counts_bin, Nc_bin, logNc_bin, min_size, avg_size, max_size, bin_width, disdates_1min

def readthermoNV2(filename):
    """Reads thermodynamic data from a NSSL V2 disdrometer probe"""

    tprh_file = open(filename, 'r')

    # Throw out the first 4 lines, which are just header information

    for line in range(4):
        dummyline = tprh_file.readline()
    # print dummyline

    # Now, read in the data and put them into numpy arrays

    dates = []
    records = []
    temps = []
    rhs = []
    pressures = []

    for line in tprh_file:
        tokens = line.strip().split(',')
        dates.append(tokens[0])
        records.append(np.int(tokens[1]))
        temps.append(np.float(tokens[2]))
        rhs.append(np.float(tokens[3]))
        pressures.append(np.float(tokens[4]))

    temps = np.array(temps)
    rhs = np.array(rhs)
    pressures = np.array(pressures)

    # Dates are in the following format: YYYY-MM-DD HH:MM:SS
    # where the time is CST (-6 GMT)
    # We can use the datetime module to convert the strings to a list of datetime objects
    # For some reason I can't get the pytz module to specify the time zone as CST: it always converts
    # the time zone to CDT.  Sigh...

    thermodates = []

    for date in dates:
        year = int(date[1:5])
        month = int(date[6:8])
        day = int(date[9:11])
        hour = int(date[12:14])
        minute = int(date[15:17])
        second = int(date[18:20])
        # Now that we have all the date and time elements, we can create a datetime object
        thermotime = datetime(year, month, day, hour, minute, second)
        # newtime1=Central.localize(newtime)
        # print newtime.strftime(fmt)
        thermodates.append(thermotime)

    return thermodates, temps, rhs, pressures


def readwindNV2(filename):
    """Reads wind data from one of the NSSL V2 disdrometer probes"""

    wind_file = open(filename, 'r')

    # Throw out the first 4 lines, which are just header information

    for line in range(4):
        dummyline = wind_file.readline()
    # print dummyline

    # Now, read in the data and put them into numpy arrays

    dates = []
    records = []
    winds = []
    winddirs = []
    windgusts = []

    for line in wind_file:
        tokens = line.strip().split(',')
        dates.append(tokens[0])
        records.append(np.int(tokens[1]))
        winds.append(np.float(tokens[2]))
        winddirs.append(np.float(tokens[3]))
        windgusts.append(np.float(tokens[5]))

    winds = np.array(winds)
    winddirs = np.array(winddirs)
    windgusts = np.array(windgusts)

    # Dates are in the following format: YYYY-MM-DD HH:MM:SS
    # where the time is CST (-6 GMT)
    # We can use the datetime module to convert the strings to a list of datetime objects
    # For some reason I can't get the pytz module to specify the time zone as CST: it always converts
    # the time zone to CDT.  Sigh...

    winddates = []

    for date in dates:
        year = int(date[1:5])
        month = int(date[6:8])
        day = int(date[9:11])
        hour = int(date[12:14])
        minute = int(date[15:17])
        second = int(date[18:20])
        # Now that we have all the date and time elements, we can create a datetime object
        windtime = datetime(year, month, day, hour, minute, second)
        # newtime1=Central.localize(newtime)
        # print newtime.strftime(fmt)
        winddates.append(windtime)

    return winddates, winds, winddirs, windgusts<|MERGE_RESOLUTION|>--- conflicted
+++ resolved
@@ -803,7 +803,6 @@
     # Pandas apparently (gotcha!) converts missing values to NaN when extracting the numpy array representation using .values
     # Since I want the original masked array functionality for now for further computations, I need to remask the array here.
     # Otherwise, the NaN's propagate in further computations...
-<<<<<<< HEAD
     # In the future, another solution that uses Pandas more natively should be
     # pursued, but this will work for now
     ND = ND_df.values
@@ -900,33 +899,532 @@
 
     disfile = open(filename_dsd, 'r')
 
-=======
-    # In the future, another solution that uses Pandas more natively should be pursued, but this will work for now
-    concentrations = concentrations_df.values
-    mask = concentrations_df.isnull()
-    concentrations = ma.array(concentrations,mask=mask)
-    onedrop_concentrations = onedrop_concentrations_df.values
-    mask = onedrop_concentrations_df.isnull()
-    onedrop_concentrations = ma.array(onedrop_concentrations,mask=mask)
-    #print len(pdatetimes_corrected),pdatetimes_corrected
-    # Argh, have to convert back to datetime objects.  This one from http://stackoverflow.com/questions/13703720/converting-between-datetime-timestamp-and-datetime64
-    pdatetimes_corrected = concentrations_df.index.to_pydatetime()
-    DSD_index = concentrations_df.index
-    #print len(pdatetimes_corrected),pdatetimes_corrected
-    onedrop_concentrations = 10.0*onedrop_concentrations/DSD_interval # Concentration in each bin assuming only one drop over the new interval
-    intensities = intensities_df.values
-    preciptots = preciptots_df.values
-    reflectivities = reflectivities_df.values
-    pcounts = pcounts_df.values
-    pcounts2 = pcounts2_df.values
-    amplitudes = amplitudes_df.values
-    flaggedtimes = flaggedtimes_df.values
-    hailflag = hailflag_df.values
+    for line in disfile:
+        tokens = line.strip().split(';')
+        # print line
+        date = tokens[0]
+        time = tokens[1]
+
+        # Construct datetime object
+        day = int(date[0:2])
+        month = int(date[3:5])
+        year = int(date[6:10])
+        hour = int(time[0:2])
+        min = int(time[3:5])
+        sec = int(time[6:8])
+
+        pdatetimelogger = datetime(year, month, day, hour, min, sec)
+
+        if starttimestamp is not None:
+            if pdatetimelogger < starttimestamp:
+                continue
+        if stoptimestamp is not None:
+            if pdatetimelogger > stoptimestamp:
+                continue
+
+        pdatetimes.append(pdatetimelogger)
+        intensities.append(np.float(tokens[2]))
+        preciptots.append(np.float(tokens[3]))
+        weathercodes.append(np.int(tokens[4]))
+        reflectivities.append(np.float(tokens[5]))
+        visibilities.append(np.float(tokens[6]))
+        pcounts.append(np.int(tokens[7]))
+        sensortemps.append(np.float(line[8]))
+
+        # spectra start with token position 10
+
+        spectrum = [int(x) if x != '' else 0 for x in tokens[10:-1]]
+        # Looks like the first value might be left off: prepend a 0 to the
+        # beginning if the spectrum isn't empty
+        if(len(spectrum) > 0):
+            spectrum.insert(0, 0)
+
+        # Now create an array out of the spectrum and reshape it to 32x32
+        spectrum = np.array(spectrum)
+        if(spectrum.size > 0):
+            spectrum = spectrum.reshape((32, 32))
+        else:
+            spectrum = np.zeros((32, 32), dtype='int')
+
+        # Append spectrum (corrected or not) to spectrum time list
+
+        countsMatrix.append(spectrum)
+
+    # Calculate sampling interval from successive timestamps in the Parsivel data file
+    # TODO: need to come up with another solution: this could be wrong if there are missing records
+    # at the beginning....
+    sample_interval = np.float((pdatetimes[1] - pdatetimes[0]).seconds)
+
+    disfile.close()
+    # Next, read in the conventional data
+
+    convfile = open(filename_conv, 'r')
+
+    # Read in the header information
+
+    dummy = convfile.readline()
+    dummy = convfile.readline()
+    dummy = convfile.readline()
+    dummy = convfile.readline()
+
+    for line in convfile:
+        mysplit = shlex.shlex(line)
+        mysplit.whitespace += ','
+        mysplit.whitespace_split = True
+        #line = l.strip().split(',')
+        tokens = list(mysplit)
+        datetimestring = tokens[0]
+
+        # Construct datetime object
+        year = int(datetimestring[1:5])
+        month = int(datetimestring[6:8])
+        day = int(datetimestring[9:11])
+        hour = int(datetimestring[12:14])
+        min = int(datetimestring[15:17])
+        sec = int(datetimestring[18:20])
+
+        datetimelogger = datetime(year, month, day, hour, min, sec)
+        # Skip this record if it lies before or after the Parsivel file time period
+        if matchtimes and (datetimelogger < pdatetimes[0] or datetimelogger > pdatetimes[-1]):
+            continue
+        # Skip this record if it lies before or after the desired period
+        if starttimestamp is not None:
+            if datetimelogger < starttimestamp:
+                continue
+        if stoptimestamp is not None:
+            if datetimelogger > stoptimestamp:
+                continue
+
+        recordnum = np.int(tokens[1])
+        # Not sure what temperature sensor the CU probes are using. Assuming it's "slow response"
+        # for now
+        slowtemp = np.float(tokens[2])
+        RH = np.float(tokens[3])
+        bwindspd = np.float(tokens[4])
+        bwinddirabs = np.float(tokens[5])
+        try:
+            swindspd = np.float(tokens[6])
+        except Exception:
+            swindspd = np.nan
+        try:
+            swinddirabs = np.float(tokens[7])
+        except Exception:
+            swinddirabs = np.nan
+        try:
+            swinddiag = np.float(tokens[8])
+        except:
+            swinddiag = np.nan
+        voltage = np.float(tokens[9])
+        try:
+            GPS_status = np.int(tokens[15].strip('\"'))
+        except Exception:
+            GPS_status = 0
+        try:
+            GPS_alt = np.float(tokens[16].strip('\"'))
+        except Exception:
+            GPS_alt = np.nan
+        try:
+            GPS_lat = np.float(tokens[11].strip('\"'))
+            GPS_lat = DDMtoDD(GPS_lat/100., 'N')
+        except Exception:
+            GPS_lat = np.nan
+            GPS_status = 0
+        try:
+            GPS_lon = np.float(tokens[12].strip('\"'))
+            GPS_lon = DDMtoDD(GPS_lon/100., 'W')
+        except Exception:
+            GPS_lon = np.nan
+            GPS_status = 0
+        try:
+            GPS_speed = tokens[13].strip('\"')
+            GPS_speed = np.float(GPS_speed)
+        except Exception:
+            GPS_speed = np.nan
+        try:
+            GPS_alt = np.float(tokens[16].strip('\"'))
+        except Exception:
+            GPS_alt = np.nan
+
+        try:
+            pressure = np.float(tokens[17].strip('\"'))
+        except Exception:
+            pressure = np.nan
+
+        # Compute dewpoint
+        try:
+            dewpoint = thermo.calTdfromRH(pressure*100., slowtemp+273.15, RH/100.) - 273.15
+        except:
+            # Can actually calculate dewpoint without pressure but we'll not mess with that
+            # for now
+            dewpoint = np.nan
+
+        pt = thermo.caltheta(pressure*100., slowtemp+273.15)
+        qv = thermo.calqv(RH/100., pressure*100., slowtemp+273.15)
+
+        pts.append(pt)
+        qvs.append(qv)
+        rhos.append(thermo.calrho(pressure*100., pt, qv))
+
+        # Append values to their respective lists
+        datetimes.append(datetimelogger)
+        bwindspds.append(bwindspd)
+        bwinddirabss.append(bwinddirabs)
+        swindspds.append(swindspd)
+        swinddirabss.append(swinddirabs)
+        swinddiags.append(swinddiag)
+        slowtemps.append(slowtemp)
+        dewpoints.append(dewpoint)
+        RHs.append(RH)
+        pressures.append(pressure)
+        GPS_lats.append(GPS_lat)
+        GPS_lons.append(GPS_lon)
+        GPS_speeds.append(GPS_speed)
+        GPS_alts.append(GPS_alt)
+        GPS_stats.append(GPS_status)
+        voltages.append(voltage)
+
+    convfile.close()
+
+    # Find indices in conventional time list that match those in the Parsivel time list
+    pindices = np.searchsorted(datetimes, pdatetimes)
+    rhoatpdatetimes = np.array(rhos)[pindices]
+
+    # Recast countsMatrix as numpy array
+
+    countsMatrix = np.dstack(countsMatrix)
+    countsMatrix = np.rollaxis(countsMatrix, 2, 0)
+
+    # Perform Katja's QC routines if desired (should not be used in combination with my methods above,
+    # most are redundant anyway).
+
+    X, Y = np.meshgrid(avg_diameter, fall_bins)
+    flaggedtimes = np.zeros(len(pdatetimes), dtype=bool)
+    splashmask = np.zeros_like(countsMatrix)
+    marginmask = np.zeros_like(countsMatrix)
+
+    countsMatrix = truncatedspectrumQC(countsMatrix)
+
+    if(use_strongwindQC or basicqc or strongwindqc):
+        countsMatrix, flaggedtimes = strongwindQC(countsMatrix)
+        if(detecthail and False): # This doesn't seem to be working correctly, so disable for now
+            # Unflag hail detection for those times where wind contamination was also detected
+            hailflag = np.where(flaggedtimes > 0, False, hailflag)
+
+    if(use_splashingQC or basicqc):
+        countsMatrix = splashingQC(countsMatrix)
+
+    if(use_marginQC or basicqc):
+        countsMatrix = marginQC(countsMatrix)
+
+    if(detecthail):
+        countsMatrix, hailcounts = hailonlyQC(countsMatrix, returnmasked=False)
+        hailflag = np.where(hailcounts > 0, True, False)
+
+    if(use_rainfallspeedQC or rainfallqc):
+        countsMatrix = rainfallspeedQC(countsMatrix, rainvd, falltol, maskhigh, masklow)
+
+    # if(use_strongwindQC):
+#         countsMatrix,flaggedtimes = strongwindQC(countsMatrix)
+
+    if(use_rainonlyQC or rainonlyqc):
+        countsMatrix = rainonlyQC(countsMatrix)
+
+    if(use_hailonlyQC or hailonlyqc):
+        countsMatrix, __ = hailonlyQC(countsMatrix)
+
+    if(maskhighdiam):
+        countsMatrix = maskhighdiamQC(countsMatrix)
+
+    if(masklowdiam):
+        countsMatrix = masklowdiamQC(countsMatrix)
+
+    # Find total number of non-masked particles
+
+    pcount2 = countsMatrix.sum(axis=2)
+    pcounts2 = pcount2.sum(axis=1)
+
+    counts_1drop = np.ones_like(avg_diameter)
+
+    # print pcount2,pcount2.shape
+    # Now, after QC, compute number concentrations for each size bin for each time
+    for t, time in enumerate(pdatetimes):
+        rainvd = assignfallspeed(avg_diameter, rhocorrect=True, rho=rhoatpdatetimes[t])
+        spectrum = countsMatrix[t, :]
+        # Determine whether to use actual measured fall speeds or assumed fallspeeds
+        if(use_measured_fs):
+            dummy, vspectrum = np.meshgrid(avg_diameter, fall_bins)
+            dspectrum = spectrum
+        else:
+            vspectrum = rainvd
+            dspectrum = spectrum.sum(axis=0)   # Sum up particles for each diameter bin
+
+            # print "time = ",time
+#             for i,diam in enumerate(min_diameter):
+#                 print diam,dspectrum[i]
+
+        # Now compute the number concentration using the assumed fall speeds, sensor area, and sampling interval
+        # Units are #/m^3/mm
+#         if time == '171320':
+#             print spectrum.size,spectrum,countsMatrix.data[t,:],spectrum.data
+        onedropvel = rainvd
+        onedrop_concentration = counts_1drop / \
+            (onedropvel * sample_interval * eff_sensor_area * (max_diameter - min_diameter))
+
+        if(spectrum.size == 1024 and flaggedtimes[t] < 2):
+            concentration = dspectrum / \
+                (vspectrum * sample_interval * eff_sensor_area * (max_diameter - min_diameter))
+            if(use_measured_fs):    # Sum up # concentration for each velocity bin
+                concentration = concentration.sum(axis=0)
+#                 onedropvel = np.ma.average(vspectrum,axis=0,weights=dspectrum)
+#             else:
+#                 onedropvel = rainvd
+            # print "concentration.shape"
+            # print concentration.shape
+        elif(flaggedtimes[t] < 2):
+            concentration = np.zeros_like(avg_diameter)
+        else:
+            concentration = -999. * np.ones_like(avg_diameter)
+            concentration = ma.masked_where(concentration == -999., concentration)
+
+
+        # Throw out particles above and below a certain diameter if desired
+
+#         if(maskhighdiam):
+#             concentration = ma.masked_where(avg_diameter > highdiamthresh, concentration)
+#             #print "avg_diameter,concentration",avg_diameter,concentration
+#         if(masklowdiam):
+#             concentration = ma.masked_where(avg_diameter < lowdiamthresh, concentration)
+
+        # print "Number of particles counted vs. summed number: "
+        # print np.int(line[7]),np.sum(dspectrum)
+
+        # print concentration
+
+        concentrations.append(concentration)
+        onedrop_concentrations.append(onedrop_concentration)
+
+    concentrations = ma.array(concentrations)
+    onedrop_concentrations = ma.array(onedrop_concentrations)
+    # print "concentrations: ",concentrations
+    pcounts = ma.array(pcounts)
+    #pcounts2 = np.array(pcounts2)
+
+    # Correct the logger time and date using the GPS time (commented out for now since
+    # probably not needed for CU data)
+
+    # Sometimes the GPS has major issues for the whole deployment.
+    # In this case, set the offset to 0
+#     if(not firstgoodGPS):
+#         GPS_offset = timedelta(seconds=0)
+#
+#     datetimes_corrected = []
+#     pdatetimes_corrected = []
+#     for datetimelogger in datetimes:
+#         datetimes_corrected.append(datetimelogger + GPS_offset)
+#     for pdatetimelogger in pdatetimes:
+#         pdatetimes_corrected.append(pdatetimelogger + GPS_offset)
+
+    datetimes_corrected = pd.Index(datetimes)
+    pdatetimes_corrected = pd.Index(pdatetimes)
+
+    # Create a dataframe out of the 1-s data
+    # First create a dictionary to organize the 1-s data
+    convdict = {'bwindspd': bwindspds, 'bwinddirabs': bwinddirabss, 'swindspd': swindspds,
+                  'swinddirabs': swinddirabss, 'swinddiag': swinddiags, 'slowtemp': slowtemps,
+                  'RH': RHs, 'pressure': pressures, 'GPS_lat': GPS_lats, 'GPS_lon': GPS_lons,
+                  'GPS_speed': GPS_speeds, 'GPS_alt': GPS_alts, 'voltage': voltages,
+                  'dewpoint': dewpoints, 'pt': pts, 'qv': qvs, 'rho': rhos}
+
+    conv_df = pd.DataFrame(convdict, index=datetimes_corrected)
+
+    # Create one dataframe for N(D), one for the "one-drop" N(D), and one for all the
+    # other 10-s data
+
+    ND_df = pd.DataFrame(data=concentrations, index=pdatetimes_corrected, columns=avg_diameter)
+    ND_onedrop_df = pd.DataFrame(data=onedrop_concentrations, index=pdatetimes_corrected,
+                                 columns=avg_diameter)
+
+    # Create a dictionary to organize the 10-s data
+    PSDdict = {'intensity': intensities, 'preciptot': preciptots, 'reflectivity': reflectivities,
+               'pcount': pcounts, 'pcount2': pcounts2, 'flaggedtimes': flaggedtimes,
+               'hailflag': hailflag}
+
+    PSD_df = pd.DataFrame(PSDdict, index=pdatetimes_corrected)
+
+    # For the countsMatrix, need to use xarray
+    countsMatrix_da = xr.DataArray(countsMatrix, coords=[pdatetimes_corrected, avg_diameter,
+                                   fall_bins], dims=['time', 'diameter', 'velocity'])
+
+    # Some of the files have duplicated times (though they seem to contain different data: need to
+    # check with Katja about this). Remove them here.
+    ND_df = ND_df[~ND_df.index.duplicated()]
+    ND_onedrop_df = ND_onedrop_df[~ND_onedrop_df.index.duplicated()]
+    PSD_df = PSD_df[~PSD_df.index.duplicated()]
+    countsMatrix_da = countsMatrix_da.sel(time=~pdatetimes_corrected.duplicated())
+    pdatetimes_corrected = pdatetimes_corrected.drop_duplicates()
+    # If desired, clean up the Parsivel data so that the start and end times are within the datetimes
+    # index. This option is recommended!
+    if matchtimes:
+        pdatetimes_corrected = pdatetimes_corrected.intersection(datetimes_corrected)
+        ND_df = ND_df.reindex(pdatetimes_corrected)
+        ND_onedrop_df = ND_onedrop_df.reindex(pdatetimes_corrected)
+        PSD_df = PSD_df.reindex(pdatetimes_corrected)
+        countsMatrix_da.reindex(time=pdatetimes_corrected)
+
+    # Average and thin the DSD data with the desired interval
+
+    DSD_interval, intervalstr, ND_df, ND_onedrop_df, PSD_df, countsMatrix_da = \
+        resamplePSD(requested_interval, sample_interval, ND_df, ND_onedrop_df, PSD_df, countsMatrix_da)
+
+    # Pandas apparently (gotcha!) converts missing values to NaN when extracting the numpy array representation using .values
+    # Since I want the original masked array functionality for now for further computations, I need to remask the array here.
+    # Otherwise, the NaN's propagate in further computations...
+    # In the future, another solution that uses Pandas more natively should be
+    # pursued, but this will work for now
+    ND = ND_df.values
+    mask = ND_df.isnull()
+    ND = ma.array(ND, mask=mask)
+    ND_onedrop = ND_onedrop_df.values
+    mask = ND_onedrop_df.isnull()
+    ND_onedrop = ma.array(ND_onedrop, mask=mask)
+    # Argh, have to convert back to datetime objects.  This one from
+    # http://stackoverflow.com/questions/13703720/converting-between-datetime-timestamp-and-datetime64
+    datetimes_corrected = datetimes_corrected.to_pydatetime()
+    pdatetimes_corrected = ND_df.index.to_pydatetime()
+    DSD_index = ND_df.index
+    countsMatrix = countsMatrix_da.values
+    mask = countsMatrix_da.isnull()
+    countsMatrix = ma.array(countsMatrix, mask=mask)
+
+    # Aggregate everything into a dictionary to return
+
+    PIPS_dict = {'convtimestamps': datetimes_corrected, 'PSDtimestamps': pdatetimes_corrected,
+                 'DSD_index': DSD_index, 'DSD_interval': DSD_interval, 'intervalstr': intervalstr,
+                 'conv_df': conv_df, 'PSD_df': PSD_df, 'ND_df': ND_df,
+                 'ND_onedrop_df': ND_onedrop_df, 'countsMatrix': countsMatrix, 'ND': ND,
+                 'ND_onedrop': ND_onedrop}
+
+    return PIPS_dict
+
+
+def resampleconv(type, interval, sec_offset, conv_df, gusts=False, gustintvstr='3S', center=False):
+    """Resamples the conventional data to a longer interval"""
+
+    if type == 'PIPS':
+        winddirkey = 'winddirabs'
+        windspdkey = 'windspd'
+        other_data = ['fasttemp', 'slowtemp', 'RH', 'RH_derived', 'pressure',
+                      'GPS_lat', 'GPS_lon', 'GPS_alt', 'voltage', 'dewpoint', 'rho']
+    elif type == 'CU':
+        winddirkey = 'bwinddirabs'
+        windspdkey = 'bwindspd'
+        other_data = ['slowtemp', 'RH', 'pressure',
+                      'GPS_lat', 'GPS_lon', 'GPS_alt', 'voltage', 'dewpoint', 'rho']
+    elif type == 'NV2':
+        winddirkey = 'swinddirabs'
+        windspdkey = 'swindspd'
+        other_data = ['slowtemp', 'RH', 'pressure', 'dewpoint', 'rho']
+
+    intervalstr = '{:d}S'.format(int(interval))
+
+    # First, resample the winds
+
+    conv_resampled_dict = resamplewind(conv_df.index, sec_offset, conv_df[winddirkey],
+                                         conv_df[windspdkey], intervalstr, gusts=gusts,
+                                         gustintvstr=gustintvstr, center=center)
+    conv_resampled_df = pd.DataFrame(conv_resampled_dict)
+
+    # Special treatment for wind diagnostic flags
+    # Note, have to use numpy max() as a lambda function because the
+    # pandas resample.max() does not propagate NaN's!
+    if type == 'PIPS':
+        winddiags_rs = pd.Series(data=conv_df['winddiag'], index=conv_df.index).resample(
+            intervalstr, label='right', closed='right',
+            base=sec_offset, how=lambda x: utils.trymax(x.values))
+
+        conv_resampled_df['winddiag'] = winddiags_rs
+
+    # Now, resample the other one-sec data
+    other_resampled_df = \
+        conv_df[other_data].resample(intervalstr, label='right', closed='right',
+                                       base=sec_offset).mean()
+
+    conv_resampled_df = conv_resampled_df.join(other_resampled_df)
+    return conv_resampled_df
+
+
+def resamplePSD(requested_interval, actual_interval, ND_df, ND_onedrop_df, PSD_df,
+                countsMatrix_da=None):
+    """Resamples Parsivel data to a longer interval"""
+
+    DSD_index_interval = int(requested_interval / actual_interval)
+    print "Requested DSD interval: {:.1f}. Actual DSD interval: {:.1f}".format(requested_interval, DSD_index_interval * actual_interval)
+    DSD_interval = DSD_index_interval * actual_interval
+    intervalstr = '{:d}S'.format(int(DSD_interval))
+
+    if(DSD_interval == actual_interval):
+        return DSD_interval, intervalstr, ND_df, ND_onedrop_df, PSD_df, countsMatrix_da
+    else:
+        # We need to find the offset corresponding to the starting second and then
+        # generate the frequency string. Seems like there should be an easier way...
+        sec_offset = ND_df.index.to_pydatetime()[0].second
+
+        # When resampling, fill in missing values with zeros: TEMPORARY FIX. later will deal
+        # with missing values differently
+
+        ND_df = ND_df.resample(
+            intervalstr, label='right', closed='right', base=sec_offset).mean().fillna(0)
+        ND_onedrop_df = ND_onedrop_df.resample(
+            intervalstr, label='right', closed='right', base=sec_offset).mean().fillna(0)
+        # Concentration in each bin assuming only one drop over the new interval
+        ND_onedrop_df = ND_onedrop_df.applymap(lambda x: 10. * x / DSD_interval)
+
+        PSD_df_rs = PSD_df.resample(intervalstr, label='right', closed='right',
+                                    base=sec_offset)
+
+        # Each column of the dataframe needs to downsample differently. For example, the
+        # precipitation totals need to be summed, while the reflectivity should be averaged, etc.
+        # We can do this with the Pandas "agg" function on the resampler. Neat, huh?
+        PSD_df = PSD_df_rs.agg({'intensity': np.mean, 'preciptot': np.sum,
+                                'reflectivity': np.mean, 'pcount': np.sum, 'pcount2': np.sum,
+                                'amplitude': np.mean, 'flaggedtimes': np.any,
+                                'hailflag': np.any}).fillna(0)
+
+        # Use xarray for the counts matrix
+        if countsMatrix_da is not None:
+            countsMatrix_da = countsMatrix_da.resample(time=intervalstr, label='right',
+                                closed='right', base=sec_offset).sum(dim='time').fillna(0)
+        # Keep the following code on standby until the above is tested!
+#
+#         # I'm not sure what's going on here. Sometimes I get a valueerror suggesting the data are empty, so the except clause is a temporary
+#         # bandaid.
+#         try:
+#             flaggedtimes_df = flaggedtimes_df.resample(
+#                 intervalstr,
+#                 label='right',
+#                 closed='right',
+#                 base=sec_offset,
+#                 how=lambda x: x.values.max())
+#         except BaseException:
+#             flaggedtimes_df = pd.Series(
+#                 data=np.zeros_like(
+#                     amplitudes_df.values),
+#                 index=amplitudes_df.index)
+#         try:
+#             hailflag_df = hailflag_df.resample(
+#                 intervalstr,
+#                 label='right',
+#                 closed='right',
+#                 base=sec_offset,
+#                 how=lambda x: x.values.max())
+#         except BaseException:
+#             hailflag_df = pd.Series(
+#                 data=np.zeros_like(
+#                     amplitudes_df.values),
+#                 index=amplitudes_df.index)
+
+        return DSD_interval, intervalstr, ND_df, ND_onedrop_df, PSD_df, countsMatrix_da
         
-    return datetimes_corrected,pdatetimes_corrected,flaggedtimes,hailflag,intensities,preciptots,reflectivities,pcounts,pcounts2, \
-            sensortemps,concentrations,onedrop_concentrations,countsMatrix,amplitudes,windspds,winddirrels,winddirabss, \
-            winddiags,fasttemps,slowtemps,dewpoints,RHs_derived,RHs,pressures,compass_dirs,    \
-            GPS_lats,GPS_lons,GPS_stats,GPS_alts,voltages,DSD_interval,intervalstr,DSD_index
 
 def readPIPSdf(filename,fixGPS=True,basicqc=False,rainfallqc=False,rainonlyqc=False,strongwindqc=False,DSD_interval=10.0):
     """Reads data from Purdue-OU PIPS. This version returns pandas dataframes"""
@@ -1270,240 +1768,97 @@
         
     return conv_data_df,concentrations_df,onedrop_concentrations_df,derived_DSD_df,DSD_interval,intervalstr
 
-def readPIPSloc(filename):
-    """Reads the location of the PIPS from the data file.  Averages all valid GPS lat/lons"""
-    
-    GPS_lats=[]
-    GPS_lons=[]
-    GPS_stats=[]
-    GPS_alts=[]
-    
-    disfile = open(filename,'r')
         
->>>>>>> d7f0d61b
-    for line in disfile:
-        tokens = line.strip().split(';')
-        # print line
-        date = tokens[0]
-        time = tokens[1]
-
-        # Construct datetime object
-        day = int(date[0:2])
-        month = int(date[3:5])
-        year = int(date[6:10])
-        hour = int(time[0:2])
-        min = int(time[3:5])
-        sec = int(time[6:8])
-
-        pdatetimelogger = datetime(year, month, day, hour, min, sec)
-
-        if starttimestamp is not None:
-            if pdatetimelogger < starttimestamp:
-                continue
-        if stoptimestamp is not None:
-            if pdatetimelogger > stoptimestamp:
-                continue
-
-        pdatetimes.append(pdatetimelogger)
-        intensities.append(np.float(tokens[2]))
-        preciptots.append(np.float(tokens[3]))
-        weathercodes.append(np.int(tokens[4]))
-        reflectivities.append(np.float(tokens[5]))
-        visibilities.append(np.float(tokens[6]))
-        pcounts.append(np.int(tokens[7]))
-        sensortemps.append(np.float(line[8]))
-
-        # spectra start with token position 10
-
-        spectrum = [int(x) if x != '' else 0 for x in tokens[10:-1]]
-        # Looks like the first value might be left off: prepend a 0 to the
-        # beginning if the spectrum isn't empty
-        if(len(spectrum) > 0):
-            spectrum.insert(0, 0)
-
-        # Now create an array out of the spectrum and reshape it to 32x32
-        spectrum = np.array(spectrum)
-        if(spectrum.size > 0):
-            spectrum = spectrum.reshape((32, 32))
-        else:
-            spectrum = np.zeros((32, 32), dtype='int')
-
-        # Append spectrum (corrected or not) to spectrum time list
-
-        countsMatrix.append(spectrum)
-
-    # Calculate sampling interval from successive timestamps in the Parsivel data file
-    # TODO: need to come up with another solution: this could be wrong if there are missing records
-    # at the beginning....
-    sample_interval = np.float((pdatetimes[1] - pdatetimes[0]).seconds)
-
-    disfile.close()
-    # Next, read in the conventional data
-
-    convfile = open(filename_conv, 'r')
-
-    # Read in the header information
-
-    dummy = convfile.readline()
-    dummy = convfile.readline()
-    dummy = convfile.readline()
-    dummy = convfile.readline()
-
-    for line in convfile:
-        mysplit = shlex.shlex(line)
-        mysplit.whitespace += ','
-        mysplit.whitespace_split = True
-        #line = l.strip().split(',')
-        tokens = list(mysplit)
-        datetimestring = tokens[0]
-
-        # Construct datetime object
-        year = int(datetimestring[1:5])
-        month = int(datetimestring[6:8])
-        day = int(datetimestring[9:11])
-        hour = int(datetimestring[12:14])
-        min = int(datetimestring[15:17])
-        sec = int(datetimestring[18:20])
-
-        datetimelogger = datetime(year, month, day, hour, min, sec)
-        # Skip this record if it lies before or after the Parsivel file time period
-        if matchtimes and (datetimelogger < pdatetimes[0] or datetimelogger > pdatetimes[-1]):
-            continue
-        # Skip this record if it lies before or after the desired period
-        if starttimestamp is not None:
-            if datetimelogger < starttimestamp:
-                continue
-        if stoptimestamp is not None:
-            if datetimelogger > stoptimestamp:
-                continue
-
-        recordnum = np.int(tokens[1])
-        # Not sure what temperature sensor the CU probes are using. Assuming it's "slow response"
-        # for now
-        slowtemp = np.float(tokens[2])
-        RH = np.float(tokens[3])
-        bwindspd = np.float(tokens[4])
-        bwinddirabs = np.float(tokens[5])
-        try:
-            swindspd = np.float(tokens[6])
-        except Exception:
-            swindspd = np.nan
-        try:
-            swinddirabs = np.float(tokens[7])
-        except Exception:
-            swinddirabs = np.nan
-        try:
-            swinddiag = np.float(tokens[8])
-        except:
-            swinddiag = np.nan
-        voltage = np.float(tokens[9])
-        try:
-            GPS_status = np.int(tokens[15].strip('\"'))
-        except Exception:
-            GPS_status = 0
-        try:
-            GPS_alt = np.float(tokens[16].strip('\"'))
-        except Exception:
-            GPS_alt = np.nan
-        try:
-            GPS_lat = np.float(tokens[11].strip('\"'))
-            GPS_lat = DDMtoDD(GPS_lat/100., 'N')
-        except Exception:
-            GPS_lat = np.nan
-            GPS_status = 0
-        try:
-            GPS_lon = np.float(tokens[12].strip('\"'))
-            GPS_lon = DDMtoDD(GPS_lon/100., 'W')
-        except Exception:
-            GPS_lon = np.nan
-            GPS_status = 0
-        try:
-            GPS_speed = tokens[13].strip('\"')
-            GPS_speed = np.float(GPS_speed)
-        except Exception:
-            GPS_speed = np.nan
-        try:
-            GPS_alt = np.float(tokens[16].strip('\"'))
-        except Exception:
-            GPS_alt = np.nan
-
-        try:
-            pressure = np.float(tokens[17].strip('\"'))
-        except Exception:
-            pressure = np.nan
-
-        # Compute dewpoint
-        try:
-            dewpoint = thermo.calTdfromRH(pressure*100., slowtemp+273.15, RH/100.) - 273.15
-        except:
-            # Can actually calculate dewpoint without pressure but we'll not mess with that
-            # for now
-            dewpoint = np.nan
-
-        pt = thermo.caltheta(pressure*100., slowtemp+273.15)
-        qv = thermo.calqv(RH/100., pressure*100., slowtemp+273.15)
-
-        pts.append(pt)
-        qvs.append(qv)
-        rhos.append(thermo.calrho(pressure*100., pt, qv))
-
-        # Append values to their respective lists
-        datetimes.append(datetimelogger)
-        bwindspds.append(bwindspd)
-        bwinddirabss.append(bwinddirabs)
-        swindspds.append(swindspd)
-        swinddirabss.append(swinddirabs)
-        swinddiags.append(swinddiag)
-        slowtemps.append(slowtemp)
+def readPIPSloc(filename, starttime=None, stoptime=None):
         dewpoints.append(dewpoint)
+        RHs_derived.append(RH_derived)
         RHs.append(RH)
         pressures.append(pressure)
+        compass_dirs.append(compass_dir)
         GPS_lats.append(GPS_lat)
         GPS_lons.append(GPS_lon)
-        GPS_speeds.append(GPS_speed)
+        GPS_stats.append(GPS_status)
         GPS_alts.append(GPS_alt)
-        GPS_stats.append(GPS_status)
         voltages.append(voltage)
-
-    convfile.close()
-
-    # Find indices in conventional time list that match those in the Parsivel time list
-    pindices = np.searchsorted(datetimes, pdatetimes)
-    rhoatpdatetimes = np.array(rhos)[pindices]
-
+            
+        parsivel_string = tokens[26]
+        parsivel_tokens = parsivel_string.strip().split(';')
+        serialnum = parsivel_tokens[0]
+        if(serialnum in parsivel_ids and len(parsivel_tokens) >= 11):
+            #print timestring
+            precipintensity = N.float(parsivel_tokens[1])
+            precipaccum = N.float(parsivel_tokens[2])
+            parsivel_dBZ = N.float(parsivel_tokens[3])
+            sample_interval = N.float(parsivel_tokens[4])
+            signal_amplitude = N.float(parsivel_tokens[5])
+            pcount = N.int(parsivel_tokens[6])
+            sensor_temp = N.float(parsivel_tokens[7])
+            pvoltage = N.float(parsivel_tokens[8])
+            sensor_time = parsivel_tokens[9]
+            sensor_date = parsivel_tokens[10]
+            try:
+                spectrum = [float(x) if x!= '' else 0 for x in parsivel_tokens[11:]]
+            except:
+                spectrum = [-999 for i in xrange(1025)]
+            #print "spectrum length = ",len(spectrum)
+            if(len(spectrum) < 1024):
+                print "Problem with Parsivel spectrum.  Flagging as bad!"
+                print "Time: ",timestring
+#                 spectrum = [N.nan for i in xrange(1025)]
+            else:
+                if(len(spectrum) == 1025):
+                    spectrum = spectrum[:-1] # Strip off bogus last value
+        
+#             if(GPS_time):
+#                 print GPS_date,GPS_time
+#             
+            pdatetimes.append(datetimelogger)
+            preciptots.append(precipaccum)
+            intensities.append(precipintensity)
+            reflectivities.append(parsivel_dBZ)
+            sampleintervals.append(sample_interval)
+            amplitudes.append(signal_amplitude)
+            pcounts.append(pcount)
+            sensortemps.append(sensor_temp)
+            pvoltages.append(pvoltage)
+        
+            # Now create an array out of the spectrum and reshape it to 32x32
+            spectrum = N.array(spectrum,dtype='int')
+            if(spectrum.size == 1024):
+                spectrum = spectrum.reshape((32,32))
+            else:
+                spectrum = -999*N.ones((32,32),dtype='int')
+                print spectrum.size
+            # Append spectrum (corrected or not) to spectrum time list
+
+            countsMatrix.append(spectrum)
+        
     # Recast countsMatrix as numpy array
-
-    countsMatrix = np.dstack(countsMatrix)
-    countsMatrix = np.rollaxis(countsMatrix, 2, 0)
-
+    
+    countsMatrix = N.dstack(countsMatrix)
+    countsMatrix = N.rollaxis(countsMatrix,2,0)
+    
     # Perform Katja's QC routines if desired (should not be used in combination with my methods above,
     # most are redundant anyway).
 
-    X, Y = np.meshgrid(avg_diameter, fall_bins)
-    flaggedtimes = np.zeros(len(pdatetimes), dtype=bool)
-    splashmask = np.zeros_like(countsMatrix)
-    marginmask = np.zeros_like(countsMatrix)
-
+    X,Y = N.meshgrid(avg_diameter,fall_bins)
+    flaggedtimes=N.zeros(len(pdatetimes),dtype=bool)
+    splashmask=N.zeros_like(countsMatrix)
+    marginmask=N.zeros_like(countsMatrix)
+    
     countsMatrix = truncatedspectrumQC(countsMatrix)
-
+    
     if(use_strongwindQC or basicqc or strongwindqc):
-        countsMatrix, flaggedtimes = strongwindQC(countsMatrix)
-        if(detecthail and False): # This doesn't seem to be working correctly, so disable for now
-            # Unflag hail detection for those times where wind contamination was also detected
-            hailflag = np.where(flaggedtimes > 0, False, hailflag)
-
+        countsMatrix,flaggedtimes = strongwindQC(countsMatrix)
+    
     if(use_splashingQC or basicqc):
         countsMatrix = splashingQC(countsMatrix)
-
+    
     if(use_marginQC or basicqc):
         countsMatrix = marginQC(countsMatrix)
 
-    if(detecthail):
-        countsMatrix, hailcounts = hailonlyQC(countsMatrix, returnmasked=False)
-        hailflag = np.where(hailcounts > 0, True, False)
-
     if(use_rainfallspeedQC or rainfallqc):
-        countsMatrix = rainfallspeedQC(countsMatrix, rainvd, falltol, maskhigh, masklow)
+        countsMatrix = rainfallspeedQC(countsMatrix,rainvd,falltol,maskhigh,masklow)
 
     # if(use_strongwindQC):
 #         countsMatrix,flaggedtimes = strongwindQC(countsMatrix)
@@ -1511,304 +1866,123 @@
     if(use_rainonlyQC or rainonlyqc):
         countsMatrix = rainonlyQC(countsMatrix)
 
-    if(use_hailonlyQC or hailonlyqc):
-        countsMatrix, __ = hailonlyQC(countsMatrix)
-
     if(maskhighdiam):
         countsMatrix = maskhighdiamQC(countsMatrix)
 
     if(masklowdiam):
         countsMatrix = masklowdiamQC(countsMatrix)
-
     # Find total number of non-masked particles
-
+    
     pcount2 = countsMatrix.sum(axis=2)
     pcounts2 = pcount2.sum(axis=1)
-
-    counts_1drop = np.ones_like(avg_diameter)
-
-    # print pcount2,pcount2.shape
+    
+    counts_1drop = N.ones_like(avg_diameter)
+    
+    #print pcount2,pcount2.shape
     # Now, after QC, compute number concentrations for each size bin for each time
-    for t, time in enumerate(pdatetimes):
-        rainvd = assignfallspeed(avg_diameter, rhocorrect=True, rho=rhoatpdatetimes[t])
-        spectrum = countsMatrix[t, :]
+    for t,time in enumerate(pdatetimes):
+        spectrum = countsMatrix[t,:]
         # Determine whether to use actual measured fall speeds or assumed fallspeeds
         if(use_measured_fs):
-            dummy, vspectrum = np.meshgrid(avg_diameter, fall_bins)
+            dummy,vspectrum = N.meshgrid(avg_diameter,fall_bins)
             dspectrum = spectrum
         else:
             vspectrum = rainvd
             dspectrum = spectrum.sum(axis=0)   # Sum up particles for each diameter bin
-
+            
             # print "time = ",time
 #             for i,diam in enumerate(min_diameter):
 #                 print diam,dspectrum[i]
-
+    
         # Now compute the number concentration using the assumed fall speeds, sensor area, and sampling interval
         # Units are #/m^3/mm
 #         if time == '171320':
 #             print spectrum.size,spectrum,countsMatrix.data[t,:],spectrum.data
-        onedropvel = rainvd
-        onedrop_concentration = counts_1drop / \
-            (onedropvel * sample_interval * eff_sensor_area * (max_diameter - min_diameter))
-
-        if(spectrum.size == 1024 and flaggedtimes[t] < 2):
-            concentration = dspectrum / \
-                (vspectrum * sample_interval * eff_sensor_area * (max_diameter - min_diameter))
+        if(spectrum.size == 1024 and not flaggedtimes[t]):
+            concentration = dspectrum/(vspectrum*sampleintervals[t]*eff_sensor_area*(max_diameter-min_diameter))
+            onedrop_concentration = counts_1drop/(rainvd*sampleintervals[t]*eff_sensor_area*(max_diameter-min_diameter))
             if(use_measured_fs):    # Sum up # concentration for each velocity bin
                 concentration = concentration.sum(axis=0)
-#                 onedropvel = np.ma.average(vspectrum,axis=0,weights=dspectrum)
-#             else:
-#                 onedropvel = rainvd
-            # print "concentration.shape"
-            # print concentration.shape
-        elif(flaggedtimes[t] < 2):
-            concentration = np.zeros_like(avg_diameter)
+            #print "concentration.shape"
+            #print concentration.shape
+        elif(not flaggedtimes[t]):
+            concentration = N.zeros_like(avg_diameter)
         else:
-            concentration = -999. * np.ones_like(avg_diameter)
-            concentration = ma.masked_where(concentration == -999., concentration)
-
-
+            concentration = -999.*N.ones_like(avg_diameter)
+            concentration = ma.masked_where(concentration == -999.,concentration)
+        
         # Throw out particles above and below a certain diameter if desired
-
+        
 #         if(maskhighdiam):
 #             concentration = ma.masked_where(avg_diameter > highdiamthresh, concentration)
 #             #print "avg_diameter,concentration",avg_diameter,concentration
 #         if(masklowdiam):
 #             concentration = ma.masked_where(avg_diameter < lowdiamthresh, concentration)
-
-        # print "Number of particles counted vs. summed number: "
-        # print np.int(line[7]),np.sum(dspectrum)
-
-        # print concentration
-
+        
+        #print "Number of particles counted vs. summed number: "
+        #print N.int(line[7]),N.sum(dspectrum)
+        
+        #print concentration
+        
         concentrations.append(concentration)
         onedrop_concentrations.append(onedrop_concentration)
-
+        
     concentrations = ma.array(concentrations)
     onedrop_concentrations = ma.array(onedrop_concentrations)
-    # print "concentrations: ",concentrations
-    pcounts = ma.array(pcounts)
-    #pcounts2 = np.array(pcounts2)
-
-    # Correct the logger time and date using the GPS time (commented out for now since
-    # probably not needed for CU data)
-
-    # Sometimes the GPS has major issues for the whole deployment.
-    # In this case, set the offset to 0
-#     if(not firstgoodGPS):
-#         GPS_offset = timedelta(seconds=0)
-#
-#     datetimes_corrected = []
-#     pdatetimes_corrected = []
-#     for datetimelogger in datetimes:
-#         datetimes_corrected.append(datetimelogger + GPS_offset)
-#     for pdatetimelogger in pdatetimes:
-#         pdatetimes_corrected.append(pdatetimelogger + GPS_offset)
-
-    datetimes_corrected = pd.Index(datetimes)
-    pdatetimes_corrected = pd.Index(pdatetimes)
-
-    # Create a dataframe out of the 1-s data
-    # First create a dictionary to organize the 1-s data
-    convdict = {'bwindspd': bwindspds, 'bwinddirabs': bwinddirabss, 'swindspd': swindspds,
-                  'swinddirabs': swinddirabss, 'swinddiag': swinddiags, 'slowtemp': slowtemps,
-                  'RH': RHs, 'pressure': pressures, 'GPS_lat': GPS_lats, 'GPS_lon': GPS_lons,
-                  'GPS_speed': GPS_speeds, 'GPS_alt': GPS_alts, 'voltage': voltages,
-                  'dewpoint': dewpoints, 'pt': pts, 'qv': qvs, 'rho': rhos}
-
-    conv_df = pd.DataFrame(convdict, index=datetimes_corrected)
-
-    # Create one dataframe for N(D), one for the "one-drop" N(D), and one for all the
-    # other 10-s data
-
-    ND_df = pd.DataFrame(data=concentrations, index=pdatetimes_corrected, columns=avg_diameter)
-    ND_onedrop_df = pd.DataFrame(data=onedrop_concentrations, index=pdatetimes_corrected,
-                                 columns=avg_diameter)
-
-    # Create a dictionary to organize the 10-s data
-    PSDdict = {'intensity': intensities, 'preciptot': preciptots, 'reflectivity': reflectivities,
-               'pcount': pcounts, 'pcount2': pcounts2, 'flaggedtimes': flaggedtimes,
-               'hailflag': hailflag}
-
-    PSD_df = pd.DataFrame(PSDdict, index=pdatetimes_corrected)
-
-    # For the countsMatrix, need to use xarray
-    countsMatrix_da = xr.DataArray(countsMatrix, coords=[pdatetimes_corrected, avg_diameter,
-                                   fall_bins], dims=['time', 'diameter', 'velocity'])
-
-    # Some of the files have duplicated times (though they seem to contain different data: need to
-    # check with Katja about this). Remove them here.
-    ND_df = ND_df[~ND_df.index.duplicated()]
-    ND_onedrop_df = ND_onedrop_df[~ND_onedrop_df.index.duplicated()]
-    PSD_df = PSD_df[~PSD_df.index.duplicated()]
-    countsMatrix_da = countsMatrix_da.sel(time=~pdatetimes_corrected.duplicated())
-    pdatetimes_corrected = pdatetimes_corrected.drop_duplicates()
-    # If desired, clean up the Parsivel data so that the start and end times are within the datetimes
-    # index. This option is recommended!
-    if matchtimes:
-        pdatetimes_corrected = pdatetimes_corrected.intersection(datetimes_corrected)
-        ND_df = ND_df.reindex(pdatetimes_corrected)
-        ND_onedrop_df = ND_onedrop_df.reindex(pdatetimes_corrected)
-        PSD_df = PSD_df.reindex(pdatetimes_corrected)
-        countsMatrix_da.reindex(time=pdatetimes_corrected)
-
+    #print "concentrations: ",concentrations
+    pcounts = N.array(pcounts)
+    #pcounts2 = ma.array(pcounts2)
+    
+    # Correct the logger time and date using the GPS time
+    
+    datetimes_corrected = []
+    pdatetimes_corrected = []
+    for datetimelogger in datetimes:
+        datetimes_corrected.append(datetimelogger+GPS_offset)
+    for pdatetimelogger in pdatetimes:
+        pdatetimes_corrected.append(pdatetimelogger+GPS_offset)
+
+    # Create a DataFrame for the conventional data
+
+    conv_data_dict = {'wind speed':windspds,'relative wind direction':winddirrels,
+                      'absolute wind direction':winddirabss,'wind diagnostic':winddiags,
+                      'fast temperature':fasttemps,'slow temperature':slowtemps,
+                      'dewpoint':dewpoints,'derived RH':RHs_derived,'measured RH':RHs,
+                      'pressure':pressures,'compass direction':compass_dirs,'GPS lat':GPS_lats,
+                      'GPS lon':GPS_lons,'GPS status':GPS_stats,'GPS altitude':GPS_alts,
+                      'voltage':voltages}
+
+    conv_data_df = pd.DataFrame(conv_data_dict,index=pd.Index(datetimes_corrected,name='Time'))
+    
     # Average and thin the DSD data with the desired interval
-
-    DSD_interval, intervalstr, ND_df, ND_onedrop_df, PSD_df, countsMatrix_da = \
-        resamplePSD(requested_interval, sample_interval, ND_df, ND_onedrop_df, PSD_df, countsMatrix_da)
-
-    # Pandas apparently (gotcha!) converts missing values to NaN when extracting the numpy array representation using .values
-    # Since I want the original masked array functionality for now for further computations, I need to remask the array here.
-    # Otherwise, the NaN's propagate in further computations...
-    # In the future, another solution that uses Pandas more natively should be
-    # pursued, but this will work for now
-    ND = ND_df.values
-    mask = ND_df.isnull()
-    ND = ma.array(ND, mask=mask)
-    ND_onedrop = ND_onedrop_df.values
-    mask = ND_onedrop_df.isnull()
-    ND_onedrop = ma.array(ND_onedrop, mask=mask)
-    # Argh, have to convert back to datetime objects.  This one from
-    # http://stackoverflow.com/questions/13703720/converting-between-datetime-timestamp-and-datetime64
-    datetimes_corrected = datetimes_corrected.to_pydatetime()
-    pdatetimes_corrected = ND_df.index.to_pydatetime()
-    DSD_index = ND_df.index
-    countsMatrix = countsMatrix_da.values
-    mask = countsMatrix_da.isnull()
-    countsMatrix = ma.array(countsMatrix, mask=mask)
-
-    # Aggregate everything into a dictionary to return
-
-    PIPS_dict = {'convtimestamps': datetimes_corrected, 'PSDtimestamps': pdatetimes_corrected,
-                 'DSD_index': DSD_index, 'DSD_interval': DSD_interval, 'intervalstr': intervalstr,
-                 'conv_df': conv_df, 'PSD_df': PSD_df, 'ND_df': ND_df,
-                 'ND_onedrop_df': ND_onedrop_df, 'countsMatrix': countsMatrix, 'ND': ND,
-                 'ND_onedrop': ND_onedrop}
-
-    return PIPS_dict
-
-
-def resampleconv(type, interval, sec_offset, conv_df, gusts=False, gustintvstr='3S', center=False):
-    """Resamples the conventional data to a longer interval"""
-
-    if type == 'PIPS':
-        winddirkey = 'winddirabs'
-        windspdkey = 'windspd'
-        other_data = ['fasttemp', 'slowtemp', 'RH', 'RH_derived', 'pressure',
-                      'GPS_lat', 'GPS_lon', 'GPS_alt', 'voltage', 'dewpoint', 'rho']
-    elif type == 'CU':
-        winddirkey = 'bwinddirabs'
-        windspdkey = 'bwindspd'
-        other_data = ['slowtemp', 'RH', 'pressure',
-                      'GPS_lat', 'GPS_lon', 'GPS_alt', 'voltage', 'dewpoint', 'rho']
-    elif type == 'NV2':
-        winddirkey = 'swinddirabs'
-        windspdkey = 'swindspd'
-        other_data = ['slowtemp', 'RH', 'pressure', 'dewpoint', 'rho']
-
-    intervalstr = '{:d}S'.format(int(interval))
-
-    # First, resample the winds
-
-    conv_resampled_dict = resamplewind(conv_df.index, sec_offset, conv_df[winddirkey],
-                                         conv_df[windspdkey], intervalstr, gusts=gusts,
-                                         gustintvstr=gustintvstr, center=center)
-    conv_resampled_df = pd.DataFrame(conv_resampled_dict)
-
-    # Special treatment for wind diagnostic flags
-    # Note, have to use numpy max() as a lambda function because the
-    # pandas resample.max() does not propagate NaN's!
-    if type == 'PIPS':
-        winddiags_rs = pd.Series(data=conv_df['winddiag'], index=conv_df.index).resample(
-            intervalstr, label='right', closed='right',
-            base=sec_offset, how=lambda x: utils.trymax(x.values))
-
-        conv_resampled_df['winddiag'] = winddiags_rs
-
-    # Now, resample the other one-sec data
-    other_resampled_df = \
-        conv_df[other_data].resample(intervalstr, label='right', closed='right',
-                                       base=sec_offset).mean()
-
-    conv_resampled_df = conv_resampled_df.join(other_resampled_df)
-    return conv_resampled_df
-
-
-def resamplePSD(requested_interval, actual_interval, ND_df, ND_onedrop_df, PSD_df,
-                countsMatrix_da=None):
-    """Resamples Parsivel data to a longer interval"""
-
-    DSD_index_interval = int(requested_interval / actual_interval)
-    print "Requested DSD interval: {:.1f}. Actual DSD interval: {:.1f}".format(requested_interval, DSD_index_interval * actual_interval)
-    DSD_interval = DSD_index_interval * actual_interval
+    DSD_index_interval = int(DSD_interval/10.0)    
+    print "Requested DSD interval: {:.1f}. Actual DSD interval: {:.1f}".format(DSD_interval,DSD_index_interval*10.0)
+    DSD_interval = DSD_index_interval*10.0
+    # We need to find the offset corresponding to the starting second and then generate the frequency string
+    sec_offset = pdatetimes_corrected[0].second
     intervalstr = '{:d}S'.format(int(DSD_interval))
-
-    if(DSD_interval == actual_interval):
-        return DSD_interval, intervalstr, ND_df, ND_onedrop_df, PSD_df, countsMatrix_da
-    else:
-        # We need to find the offset corresponding to the starting second and then
-        # generate the frequency string. Seems like there should be an easier way...
-        sec_offset = ND_df.index.to_pydatetime()[0].second
-
-        # When resampling, fill in missing values with zeros: TEMPORARY FIX. later will deal
-        # with missing values differently
-
-        ND_df = ND_df.resample(
-            intervalstr, label='right', closed='right', base=sec_offset).mean().fillna(0)
-        ND_onedrop_df = ND_onedrop_df.resample(
-            intervalstr, label='right', closed='right', base=sec_offset).mean().fillna(0)
-        # Concentration in each bin assuming only one drop over the new interval
-        ND_onedrop_df = ND_onedrop_df.applymap(lambda x: 10. * x / DSD_interval)
-
-        PSD_df_rs = PSD_df.resample(intervalstr, label='right', closed='right',
-                                    base=sec_offset)
-
-        # Each column of the dataframe needs to downsample differently. For example, the
-        # precipitation totals need to be summed, while the reflectivity should be averaged, etc.
-        # We can do this with the Pandas "agg" function on the resampler. Neat, huh?
-        PSD_df = PSD_df_rs.agg({'intensity': np.mean, 'preciptot': np.sum,
-                                'reflectivity': np.mean, 'pcount': np.sum, 'pcount2': np.sum,
-                                'amplitude': np.mean, 'flaggedtimes': np.any,
-                                'hailflag': np.any}).fillna(0)
-
-        # Use xarray for the counts matrix
-        if countsMatrix_da is not None:
-            countsMatrix_da = countsMatrix_da.resample(time=intervalstr, label='right',
-                                closed='right', base=sec_offset).sum(dim='time').fillna(0)
-        # Keep the following code on standby until the above is tested!
-#
-#         # I'm not sure what's going on here. Sometimes I get a valueerror suggesting the data are empty, so the except clause is a temporary
-#         # bandaid.
-#         try:
-#             flaggedtimes_df = flaggedtimes_df.resample(
-#                 intervalstr,
-#                 label='right',
-#                 closed='right',
-#                 base=sec_offset,
-#                 how=lambda x: x.values.max())
-#         except BaseException:
-#             flaggedtimes_df = pd.Series(
-#                 data=np.zeros_like(
-#                     amplitudes_df.values),
-#                 index=amplitudes_df.index)
-#         try:
-#             hailflag_df = hailflag_df.resample(
-#                 intervalstr,
-#                 label='right',
-#                 closed='right',
-#                 base=sec_offset,
-#                 how=lambda x: x.values.max())
-#         except BaseException:
-#             hailflag_df = pd.Series(
-#                 data=np.zeros_like(
-#                     amplitudes_df.values),
-#                 index=amplitudes_df.index)
-
-        return DSD_interval, intervalstr, ND_df, ND_onedrop_df, PSD_df, countsMatrix_da
-
-
-def readPIPSloc(filename, starttime=None, stoptime=None):
+    
+    #Create dataframes for the Parsivel data
+    #One dataframe for the 3D concentration array, one for the 3D "one-drop" concentration array,
+    #and one to contain all the other derived data
+    
+    derived_DSD_dict = {'Precipitation intensity':intensities,'Precipitation totals':preciptots,
+                        'Radar reflectivity':reflectivities,'Particle counts':pcounts,
+                        'Derived particle counts':pcounts2,'Bad wind flagged times':flaggedtimes}
+    
+    concentrations_df = pd.DataFrame(data=concentrations,index=pd.Index(pdatetimes_corrected,name='Time'),columns=avg_diameter)
+    onedrop_concentrations_df = pd.DataFrame(data=onedrop_concentrations,index=pd.Index(pdatetimes_corrected,name='Time'),columns=avg_diameter)
+    derived_DSD_df = pd.DataFrame(derived_DSD_dict,index=pd.Index(pdatetimes_corrected,name='Time'))
+    
+    if(DSD_interval > 10.0):
+        # Resample at the new interval filling in missing values with zeros
+    
+        concentrations_df = concentrations_df.resample(intervalstr,label='right',closed='right',base=sec_offset).mean().fillna(0)
+        onedrop_concentrations_df = onedrop_concentrations_df.resample(intervalstr,label='right',closed='right',base=sec_offset).mean().fillna(0)
+        derived_DSD_df = derived_DSD_df.resample(intervalstr,label='right',closed='right',base=sec_offset).mean().fillna(0)
+        
+    return conv_data_df,concentrations_df,onedrop_concentrations_df,derived_DSD_df,DSD_interval,intervalstr
+
     """Reads the location of the PIPS from the data file.  Averages all valid GPS lat/lons"""
 
     if starttime is not None:
