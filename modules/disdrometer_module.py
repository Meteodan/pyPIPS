--- conflicted
+++ resolved
@@ -1491,10 +1491,7 @@
     mu_tmf=[]
     lamda_tmf=[]
     N0_tmf=[]
-<<<<<<< HEAD
-=======
     LDmxlist=[]
->>>>>>> d08bd08f
 
     for t in range(numtimes):
         LDmx = lam_gam[t]*Dmax[t]
@@ -1516,16 +1513,8 @@
 
             lam_tmf= (M2[t]*gm5/M4[t]/gm3)**0.5
             LDmx = lam_tmf*Dmax[t]
-<<<<<<< HEAD
-
-        N0 = (M4[t]*lam_tmf**(5.+mu))/(gammap(5.+mu,LDmx)*N.exp(gammln(5.+mu)))
         mu_tmf.append(mu)
         lamda_tmf.append(lam_tmf)
-        N0_tmf.append(N0)
-=======
-        mu_tmf.append(mu)
-        lamda_tmf.append(lam_tmf)
->>>>>>> d08bd08f
 
     mu_tmf = N.array(mu_tmf)
     lamda_tmf = N.array(lamda_tmf)
