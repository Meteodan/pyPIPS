# disdrometer_module.py
# A collection of functions for reading VORTEX 2 disdrometer data

import netCDF4 as netcdf
import Nio
import numpy as N
from numpy import ma as ma
from matplotlib.dates import *
import matplotlib.cm as cm
from datetime import datetime,timedelta
import pytz as pytz
import os
import shlex
import matplotlib.pyplot as plt
from matplotlib.ticker import *
from . import obanmodule as oban
from . import radarmodule as radar
from scipy import special
import pdb
import pandas as pd

deg2rad = N.pi/180.

parsivel_ids = ['304545','295153','295166','304543'] # ID #'s for PIPS 1A,1B,2A,2B

# Min diameter of bins (mm)
min_diameter_bins = [0.000,0.125,0.250,0.375,0.500,0.625,0.750,0.875,1.000,1.125,1.250,1.500,1.750,
                     2.000,2.250,2.500,3.000,3.500,4.000,4.500,5.000,6.000,7.000,8.000,9.000,10.000,
                     12.000,14.000,16.000,18.000,20.000,23.000]
max_diameter_bins = [0.125,0.250,0.375,0.500,0.625,0.750,0.875,1.000,1.125,1.250,1.500,1.750,2.000,
                     2.250,2.500,3.000,3.500,4.000,4.500,5.000,6.000,7.000,8.000,9.000,10.000,12.000,
                     14.000,16.000,18.000,20.000,23.000,26.000]
                     
# Average diameter of bins (mm)
avg_diameter_bins = [0.5*(x+y) for x,y in zip(min_diameter_bins,max_diameter_bins)]


fall_bins = [0.050,0.150,0.250,0.350,0.450,0.550,0.650,0.750,0.850,0.950,1.100,1.300,1.500,1.700,
             1.900,2.200,2.600,3.000,3.400,3.800,4.400,5.200,6.000,6.800,7.600,8.800,10.400,12.000,
             13.600,15.200,17.600,20.800]

min_fall_bins = [0.000,0.100,0.200,0.300,0.400,0.500,0.600,0.700,0.800,0.900,1.000,1.200,1.400,
                 1.600,1.800,2.000,2.400,2.800,3.200,3.600,4.000,4.800,5.600,6.400,7.200,8.000,
                 9.600,11.200,12.800,14.400,16.000,19.200]

# Parsivel sampling area and sampling period
sensor_area = 0.0054    # (m^2)
sampling_period = 10.0  # (s)

min_diameter = N.array(min_diameter_bins)
avg_diameter = N.array(avg_diameter_bins)
max_diameter = N.array(max_diameter_bins)
fall_bins = N.array(fall_bins)
min_fall_bins = N.array(min_fall_bins)

eff_sensor_area = (180.*(30.-avg_diameter/2.))*1.e-6 # Jaffrain and Berne (2011), Tokay et al. (2011)


use_DD_QC = False   # Use my QC methods (see below)

use_measured_fs = True     # If True, use the raw measured fall speeds to compute number concentration
                            # If False, use the fall speed curve of Terry Schuur

use_strongwindQC = True      # Remove time records that are contaminated by strong wind?
use_splashingQC = True      # Remove drops that result from splashing?
use_marginQC = True         # Remove drops that result from margin falls?
use_rainonlyQC = True       # Remove all particles that are probably not rain?
use_hailonlyQC = False      # Remove all particles that are probably not hail?
use_graupelonlyQC = False   # Remove all particles that are probably not graupel?

use_rainfallspeedQC = True      # Remove all fall speeds +/- a percentage of the rain fall speed relation
                                # Percentage is set by falltol
falltol = 0.6
maskhigh = True
masklow = True

maskhighdiam = False     # True to mask out high diameter particles (given by threshold below), False to keep them
masklowdiam  = False    # True to mask out low diameter particles (given by threshold below), False to keep them

highdiamthresh = 9.0
lowdiamthresh = 1.0

plot_QC = False        # True to plot fallspeed vs. diameter plot with QC information for each DSD
plot_splashingQC = False
plot_marginQC = False
plot_strongwindQC = False
plot_rainonlyQC = False
plot_rainfallspeedQC = False

def DDMtoDD(DDM,hem):
    """Converts from 'Degrees + Decimal Minutes' format to Decimal Degrees"""
    
    degrees = N.floor(DDM)
    DM = (DDM-degrees)*100.
    
    if(hem == 'N' or hem == 'E'):
        sign = 1.
    else:
        sign = -1.
    
    return sign*(degrees+DM/60.)

def assignfallspeed(d):
    """Assigns a fall speed for a range of diameters based on code
       from David Dowell (originally from Terry Schuur).  It appears that
       the formulas originate from Atlas et al. (1973), but this took a bit of sleuthing!"""
    
    # Note, this appears to be valid at sea level.  For higher altitudes, a fall speed correction
    # should probably be applied based on Foote and duToit (1969): v = v0*(rho0/rho)^(0.4)
    # where rho0 = 1.204 kg/m^3 -- that corresponding to a T of 20 C and pressure of 1013 mb.
    
    v = N.where(d < 3.0, 3.78*d**0.67,9.65-10.3*N.exp(-0.6*d))
    v = N.where(d < 0.0, 0.0, v)
        
    return v

# Create mask for splashing drops
bottom = [0,0,0,0,0,0,0,0,0,0,0,0,0,0,0,0,0,0,0,0,0,0,0,0,0,0,0,0,0,0,0,0]
top=[0,1,4,7,9,11,12,13,14,14,15,16,16,0,0,0,0,0,0,0,0,0,0,0,0,0,0,0,0,0,0,0]
splashingmask = [[True if bottom[j] <= i <= top[j] else False for i in range(32)] for j in range(32)]
splashingmask = N.array(splashingmask).T

# Create mask for margin falls
bottom = [0,7,13,16,19,20,21,22,23,24,25,25,26,26,27,27,28,28,28,29,29,29,29,0,0,0,0,0,0,0,0,0]
top = N.zeros((32),dtype='int')
top[:] = 31
top[23:32] = 0
marginmask = [[True if bottom[j] <= i <= top[j] else False for i in range(32)] for j in range(32)]
marginmask = N.array(marginmask).T

# Create mask for non-raindrops
bottom=[0,1,4,7,9,11,12,13,14,14,15,16,16,19,19,20,20,21,21,21,23,24,24,0,0,0,0,0,0,0,0,0]
top=[0,8,14,17,20,21,22,23,24,25,26,26,27,27,28,28,29,29,29,30,30,30,30,0,0,0,0,0,0,0,0,0]
rainonlymask = [[False if bottom[j] <= i <= top[j] else True for i in range(32)] for j in range(32)]
rainonlymask = N.array(rainonlymask).T

# Create mask for non-hail
bottom=[0,0,0,0,0,0,0,0,0,0,0,0,0,0,0,0,0,0,0,0,15,15,16,16,17,17,18,19,19,20,20,20]
top=[0,0,0,0,0,0,0,0,0,0,0,0,0,0,0,0,0,0,0,0,24,25,25,31,31,31,31,31,31,31,31,31]
hailonlymask = [[False if bottom[j] <= i <= top[j] else True for i in range(32)] for j in range(32)]
hailonlymask = N.array(hailonlymask).T

# Create mask for all particles with fall speeds outside of fractional tolerance
rainvd = assignfallspeed(avg_diameter)
X,Y = N.meshgrid(rainvd,fall_bins)

if(maskhigh and masklow):
    fallspeedmask = N.where(N.abs((X-Y)/X) < falltol,False,True)
elif(masklow):     # Mask out speeds lower than tolerance
    fallspeedmask = N.where((Y-X)/X < -falltol,True,False)
elif(maskhigh):               # Mask out speeds higher than tolerance
    fallspeedmask = N.where((Y-X)/X > falltol,True,False)
else:
    fallspeedmask = None

# Create mask for strong wind conditions
strongwindmask = N.zeros((32,32),dtype=bool)
strongwindmask[0:11,20:32] = True

def truncatedspectrumQC(countsMatrix):
    """Masks out bad records where tokens have been set to -999 because the record
       was truncated"""
    countsMatrix = ma.masked_array(countsMatrix,mask=N.where(countsMatrix == -999,True,False))
        
    return countsMatrix

def strongwindQC(countsMatrix):
    """Based on Katja Friedrich's IDL QC subroutine.  Removes drops affected by strong winds.
       Specifically, removes the entire 1-min DSD whenever there are large drops (> 3 mm) that have
       a low fall velocity (< 1 m/s)."""
    
    numtimes = N.size(countsMatrix,axis=0)
    flaggedtimes = []
    
    # Flag times that contain wind contamination
    for t in range(numtimes):
        baddrops = N.sum(countsMatrix[t,0:11,20:32])
        bigdrops = N.sum(countsMatrix[t,:,23:32])
        totaldrops = N.sum(countsMatrix[t,:])
        if(baddrops > 0.02*totaldrops):  # Try relaxing criterion to allow up to 2% of drops
                                         # to be in mask area
            print "Severe Wind contamination, masking entire PSD!"
            countsMatrix[t,:] = -999.
            flaggedtimes.append(True)
        elif(baddrops > 0): # Let the PSD through QC, but mask the offending drops
            print "Wind contamination!"
            countsMatrix[t,0:11,20:32] = -999.
            flaggedtimes.append(False)
        else:
            flaggedtimes.append(False)
    
    countsMatrix = ma.masked_array(countsMatrix,mask=N.where(countsMatrix == -999.,True,False))
    
    return countsMatrix,flaggedtimes

def splashingQC(countsMatrix):
    """Based on Katja Friedrich's IDL QC subroutine. Removes drops from splashing"""
    
    numtimes = N.size(countsMatrix,axis=0)
    
    #Remove drops that likely result from splashing (use mask to index the count array)
    
    for t in range(numtimes):
        #countsMatrix[t,mask] = 0.0
        countsMatrix[t,:] = ma.masked_array(countsMatrix[t,:],mask=splashingmask)
        
    return countsMatrix

def marginQC(countsMatrix):
    """Based on Katja Friedrich's IDL QC subroutine. Removes drops from margin falls"""
    
    numtimes = N.size(countsMatrix,axis=0)
    
    #Remove drops that likely result from margin falls
    
    for t in range(numtimes):
        countsMatrix[t,marginmask] = 0.0
    
    return countsMatrix

def rainonlyQC(countsMatrix):
    """Based on Katja Friedrich's IDL QC subroutine. Removes particles that are probably
       not raindrops"""
    
    numtimes = N.size(countsMatrix,axis=0)
    masktimes = N.zeros((numtimes,32,32),dtype=bool)

    # Remove particles that are probably not rain
    for t in range(numtimes):
        masktimes[t,:] = rainonlymask
    
    countsMatrix = ma.masked_array(countsMatrix,mask=masktimes)
    
    return countsMatrix
    
def hailonlyQC(countsMatrix,returnmasked=True,count=True):
    """Based on Katja Friedrich's IDL QC subroutine. Removes particles that are probably
       not hail. Also returns number of particles remaining"""

    numtimes = N.size(countsMatrix,axis=0)
    masktimes = N.zeros((numtimes,32,32),dtype=bool)

    # Remove particles that are probably not hail
    for t in range(numtimes):
        masktimes[t,:] = hailonlymask
    
    masked = ma.masked_array(countsMatrix,mask=masktimes)
    if(returnmasked):
        countsMatrix = masked
    total = masked.sum(axis=2).sum(axis=1)
    return countsMatrix,total
    
def rainfallspeedQC(countsMatrix,rainvd,falltol,maskhigh,masklow):
    """Removes all drops fall speeds +/- tolerance relative to rain fall speed relation."""
    
    numtimes = N.size(countsMatrix,axis=0)
    masktimes = N.zeros((numtimes,32,32),dtype=bool)
    
    for t in range(numtimes):
        masktimes[t,:] = fallspeedmask

    countsMatrix = ma.masked_array(countsMatrix,mask=masktimes)
        
    return countsMatrix

def maskhighdiamQC(countsMatrix):
    """Mask out particles above a certain diameter"""
    
    numtimes = N.size(countsMatrix,axis=0)
    
    diamindex = N.where(avg_diameter > highdiamthresh)[0][0]
    mask = N.zeros((numtimes,32,32))
    
    mask[:,:,diamindex:] = 1
    countsMatrix = ma.masked_array(countsMatrix,mask=mask)
    
    return countsMatrix
    
def masklowdiamQC(countsMatrix):
    """Mask out particles above a certain diameter"""
    
    numtimes = N.size(countsMatrix,axis=0)
    
    diamindex = N.where(avg_diameter > lowdiamthresh)[0][0]
    mask = N.zeros((numtimes,32,32))
    
    mask[:,:,:diamindex] = 1
    countsMatrix = ma.masked_array(countsMatrix,mask=mask)
    
    return countsMatrix
    
    
def correctPIPS(serialnum,infile,outfile):
    """Corrects offset Parsivel strings in a PIPS data file"""
    disfile = open(infile,'r')
    
    lines_out = []
    parsivel_string_out_list = []
    parsivel_string_out = ''
    truncated = False
    first = True
    l = 0
    for line in disfile:
        line = line.rstrip('\r\n')
        tokens = line.strip().split(',')
        header_info = ",".join(tokens[:26])
        parsivel_string = tokens[26]
        parsivel_tokens = parsivel_string.strip().split(';')
        if(len(parsivel_tokens) > 1): 
            if(truncated): # Previous record was truncated
                # Look for the parsivel serial number somewhere in the next record
                # and find the index if it exists
                #print parsivel_tokens
                try:
                    sindex = [i for i,x in enumerate(parsivel_tokens) if serialnum in x][0]
                    #sindex = parsivel_tokens.index(serialnum)
                    #print sindex,parsivel_tokens[sindex]
                    # Concatenate portion of string before serial number onto end of previous record
                    parsivel_string_out = parsivel_string_out+";".join(parsivel_tokens[:sindex])
                    #print parsivel_string_out
                    lines_out.append(line_out+','+parsivel_string_out)
                    parsivel_string_out_list.append(parsivel_string_out)
                    parsivel_string_out = ";".join(parsivel_tokens[sindex:]).lstrip()
                    line_out = header_info
                    truncated = False
                except:
                    print "Something went wrong!"
            elif(not first):
                # Should be able to just rip through the rest of the records and piece them together
                sindex = [i for i,x in enumerate(parsivel_tokens) if serialnum in x][0]
                parsivel_string_out = parsivel_string_out+";".join(parsivel_tokens[:sindex])
                parsivel_string_out_list.append(parsivel_string_out)
                lines_out.append(line_out+','+parsivel_string_out)
                line_out = header_info
                parsivel_string_out = ";".join(parsivel_tokens[sindex:]).lstrip()
            elif(first):
                if(len(parsivel_tokens) < 1036):    # Likely a truncated record
                    truncated = True
                    first = False
                    parsivel_string_out = parsivel_string
                    line_out = header_info
                else:
                    lines_out.append(line)
        else:
            lines_out.append(line)
    
    # Sort the output lines by record #
    sorted_lines_out = sorted(lines_out,key=lambda record: int(record.strip().split(',')[1]))
    #sorted_lines_out = lines_out
    
    outdisfile = open(outfile,'w')
    for line in sorted_lines_out:
        outdisfile.write(line+'\n')

def readPIPS(filename,fixGPS=True,basicqc=False,rainfallqc=False,rainonlyqc=False,strongwindqc=False,detecthail=True,DSD_interval=10.0):
    """Reads data from Purdue-OU PIPS"""
    
    pdatetimes=[]
    intensities=[]
    preciptots=[]
    reflectivities=[]
    sampleintervals=[]
    pcounts=[]
    pcounts2=[]
    sensortemps=[]
    amplitudes=[]
    voltages=[]
    pvoltages=[]
    
    countsMatrix=[]     # Will contain the number of drops in the diameter vs. fall speed matrix for each time
                        # i.e. a (numtimes,32,32) array
                
    concentrations=[]   # Will contain computed number concentrations for each size bin for each time
                        # i.e. a (numtimes,32) array
                        
    onedrop_concentrations=[]
                  
    dates=[]
    times=[]
    datetimes=[]             
    windspds=[]
    winddirrels=[]
    winddirabss=[]
    winddiags=[]
    fasttemps=[]
    slowtemps=[]
    dewpoints=[]
    RHs_derived=[]
    RHs=[]
    pressures=[]
    compass_dirs=[]
    GPS_lats=[]
    GPS_lons=[]
    GPS_stats=[]
    GPS_alts=[]
    
    disfile = open(filename,'r')
    
    firstgoodGPS = False
    
    for line in disfile:
        tokens = line.strip().split(',')
        timestamp = tokens[0]
        timestring = timestamp.strip().split()
        date = timestring[0] # .strip('-')
        time = timestring[1] # .strip(':')
        
        #2016-03-31 22:19:02
        
        #Construct datetime object
        year = N.int(date[:4])
        month = N.int(date[5:7])
        day = N.int(date[8:])
        hour = N.int(time[:2])
        min = N.int(time[3:5])
        sec = N.int(time[6:])

        datetimelogger = datetime(year,month,day,hour,min,sec)
        
        recordnum = N.int(tokens[1])
        voltage = N.float(tokens[2])
        paneltemp = N.float(tokens[3])
        winddirrel = N.float(tokens[4])
        windspd = N.float(tokens[5])
        winddiag = N.float(tokens[6])
        fasttemp = N.float(tokens[7])
        slowtemp = N.float(tokens[8])
        RH = N.float(tokens[9])
        pressure = N.float(tokens[10])
        compass_dir = N.float(tokens[11])
        GPS_time = tokens[12]
        GPS_status = tokens[13]
        GPS_lat = N.float(tokens[14])
        GPS_lat_hem = tokens[15]
        GPS_lat = DDMtoDD(GPS_lat,GPS_lat_hem)
        GPS_lon = N.float(tokens[16])
        GPS_lon_hem = tokens[17]
        GPS_lon = DDMtoDD(GPS_lon,GPS_lon_hem)
        GPS_spd = N.float(tokens[18])
        GPS_dir = N.float(tokens[19])
        GPS_date = tokens[20]
        GPS_magvar = N.float(tokens[21])
        GPS_alt = N.float(tokens[22])
        
        winddirabs = N.float(tokens[23])
        try:
            dewpoint = N.float(tokens[24])
        except:
            dewpoint = N.nan
        try:
            RH_derived = N.float(tokens[25])
        except:
            RH_derived = N.nan
                 
        # Find the first good GPS time and date and use that
        # to construct the time offset for the data logger
        if(not N.isnan(GPS_alt) and not firstgoodGPS and GPS_status == 'A'):
            firstgoodGPS = True
            print GPS_date,GPS_time
            print date,time
            
            print year,month,day,hour,min,sec
            
            #Construct datetime object
            gyear = N.int('20'+GPS_date[4:])
            gmonth = N.int(GPS_date[2:4])
            gday = N.int(GPS_date[:2])
            ghour = N.int(GPS_time[:2])
            gmin = N.int(GPS_time[2:4])
            gsec = N.int(GPS_time[4:])

            datetimeGPS = datetime(gyear,gmonth,gday,ghour,gmin,gsec)
            GPS_offset = datetimeGPS-datetimelogger
            print datetimeGPS,datetimelogger
            print "GPS Offset",GPS_offset
    
        datetimes.append(datetimelogger)
        windspds.append(windspd)
        winddirrels.append(winddirrel)
        winddirabss.append(winddirabs)
        winddiags.append(winddiag)
        fasttemps.append(fasttemp)
        slowtemps.append(slowtemp)
        dewpoints.append(dewpoint)
        RHs_derived.append(RH_derived)
        RHs.append(RH)
        pressures.append(pressure)
        compass_dirs.append(compass_dir)
        GPS_lats.append(GPS_lat)
        GPS_lons.append(GPS_lon)
        GPS_stats.append(GPS_status)
        GPS_alts.append(GPS_alt)
        voltages.append(voltage)
            
        parsivel_string = tokens[26]
        parsivel_tokens = parsivel_string.strip().split(';')
        serialnum = parsivel_tokens[0]
        if(serialnum in parsivel_ids and len(parsivel_tokens) >= 11):
            #print timestring
            precipintensity = N.float(parsivel_tokens[1])
            precipaccum = N.float(parsivel_tokens[2])
            parsivel_dBZ = N.float(parsivel_tokens[3])
            sample_interval = N.float(parsivel_tokens[4])
            signal_amplitude = N.float(parsivel_tokens[5])
            pcount = N.int(parsivel_tokens[6])
            sensor_temp = N.float(parsivel_tokens[7])
            pvoltage = N.float(parsivel_tokens[8])
            sensor_time = parsivel_tokens[9]
            sensor_date = parsivel_tokens[10]
            try:
                spectrum = [float(x) if x!= '' else 0 for x in parsivel_tokens[11:]]
            except:
                spectrum = [-999 for i in xrange(1025)]
            #print "spectrum length = ",len(spectrum)
            if(len(spectrum) < 1024):
                print "Problem with Parsivel spectrum.  Flagging as bad!"
                print "Time: ",timestring
#                 spectrum = [N.nan for i in xrange(1025)]
            else:
                if(len(spectrum) == 1025):
                    spectrum = spectrum[:-1] # Strip off bogus last value
        
#             if(GPS_time):
#                 print GPS_date,GPS_time
#             
            pdatetimes.append(datetimelogger)
            preciptots.append(precipaccum)
            intensities.append(precipintensity)
            reflectivities.append(parsivel_dBZ)
            sampleintervals.append(sample_interval)
            amplitudes.append(signal_amplitude)
            pcounts.append(pcount)
            sensortemps.append(sensor_temp)
            pvoltages.append(pvoltage)
        
            # Now create an array out of the spectrum and reshape it to 32x32
            spectrum = N.array(spectrum,dtype='int')
            if(spectrum.size == 1024):
                spectrum = spectrum.reshape((32,32))
            else:
                spectrum = -999*N.ones((32,32),dtype='int')
                print spectrum.size
            # Append spectrum (corrected or not) to spectrum time list

            countsMatrix.append(spectrum)
        
    # Recast countsMatrix as numpy array
    
    countsMatrix = N.dstack(countsMatrix)
    countsMatrix = N.rollaxis(countsMatrix,2,0)
    
    
    # Perform Katja's QC routines if desired (should not be used in combination with my methods above,
    # most are redundant anyway).

    X,Y = N.meshgrid(avg_diameter,fall_bins)
    flaggedtimes=N.zeros(len(pdatetimes),dtype=bool)
    splashmask=N.zeros_like(countsMatrix)
    marginmask=N.zeros_like(countsMatrix)
    
    countsMatrix = truncatedspectrumQC(countsMatrix)
    
    if(use_strongwindQC or basicqc or strongwindqc):
        countsMatrix,flaggedtimes = strongwindQC(countsMatrix)
    
    if(use_splashingQC or basicqc):
        countsMatrix = splashingQC(countsMatrix)
    
    if(use_marginQC or basicqc):
        countsMatrix = marginQC(countsMatrix)

    if(use_rainfallspeedQC or rainfallqc):
        countsMatrix = rainfallspeedQC(countsMatrix,rainvd,falltol,maskhigh,masklow)

    # if(use_strongwindQC):
#         countsMatrix,flaggedtimes = strongwindQC(countsMatrix)

    if(use_rainonlyQC or rainonlyqc):
        countsMatrix = rainonlyQC(countsMatrix)

    if(maskhighdiam):
        countsMatrix = maskhighdiamQC(countsMatrix)

    if(masklowdiam):
        countsMatrix = masklowdiamQC(countsMatrix)
    
    if(detecthail):
        countsMatrix,hailcounts = hailonlyQC(countsMatrix,returnmasked=False)
        hailflag = N.where(hailcounts > 0,True,False)
        
        
    
    
    # Find total number of non-masked particles
    
    pcount2 = countsMatrix.sum(axis=2)
    pcounts2 = pcount2.sum(axis=1)
    
    
    counts_1drop = N.ones_like(avg_diameter)
    
    #print pcount2,pcount2.shape
    # Now, after QC, compute number concentrations for each size bin for each time
    for t,time in enumerate(pdatetimes):
        spectrum = countsMatrix[t,:]
        # Determine whether to use actual measured fall speeds or assumed fallspeeds
        if(use_measured_fs):
            dummy,vspectrum = N.meshgrid(avg_diameter,fall_bins)
            dspectrum = spectrum
        else:
            vspectrum = rainvd
            dspectrum = spectrum.sum(axis=0)   # Sum up particles for each diameter bin
            
            # print "time = ",time
#             for i,diam in enumerate(min_diameter):
#                 print diam,dspectrum[i]
    
        # Now compute the number concentration using the assumed fall speeds, sensor area, and sampling interval
        # Units are #/m^3/mm
#         if time == '171320':
#             print spectrum.size,spectrum,countsMatrix.data[t,:],spectrum.data
        if(spectrum.size == 1024 and not flaggedtimes[t]):
            concentration = dspectrum/(vspectrum*sampleintervals[t]*eff_sensor_area*(max_diameter-min_diameter))
            onedrop_concentration = counts_1drop/(rainvd*sampleintervals[t]*eff_sensor_area*(max_diameter-min_diameter))
            if(use_measured_fs):    # Sum up # concentration for each velocity bin
                concentration = concentration.sum(axis=0)
            #print "concentration.shape"
            #print concentration.shape
        elif(not flaggedtimes[t]):
            concentration = N.zeros_like(avg_diameter)
        else:
            concentration = -999.*N.ones_like(avg_diameter)
            concentration = ma.masked_where(concentration == -999.,concentration)
            
        
        # Throw out particles above and below a certain diameter if desired
        
#         if(maskhighdiam):
#             concentration = ma.masked_where(avg_diameter > highdiamthresh, concentration)
#             #print "avg_diameter,concentration",avg_diameter,concentration
#         if(masklowdiam):
#             concentration = ma.masked_where(avg_diameter < lowdiamthresh, concentration)
        
        #print "Number of particles counted vs. summed number: "
        #print N.int(line[7]),N.sum(dspectrum)
        
        #print concentration
        
        
        concentrations.append(concentration)
        onedrop_concentrations.append(onedrop_concentration)
            
    concentrations = ma.array(concentrations)
    onedrop_concentrations = ma.array(onedrop_concentrations)
    #print "concentrations: ",concentrations
    pcounts = ma.array(pcounts)
    #pcounts2 = N.array(pcounts2)
    amplitudes = N.array(amplitudes)
    
    # Correct the logger time and date using the GPS time
    
    # Sometimes the GPS has major issues for the whole deployment.
    # In this case, set the offset to 0
    if(not firstgoodGPS): 
        GPS_offset = timedelta(seconds=0)
        
    datetimes_corrected = []
    pdatetimes_corrected = []
    for datetimelogger in datetimes:
        datetimes_corrected.append(datetimelogger+GPS_offset)
    for pdatetimelogger in pdatetimes:
        pdatetimes_corrected.append(pdatetimelogger+GPS_offset)

    # Average and thin the DSD data with the desired interval
    DSD_index_interval = int(DSD_interval/10.0)    
    print "Requested DSD interval: {:.1f}. Actual DSD interval: {:.1f}".format(DSD_interval,DSD_index_interval*10.0)
    DSD_interval = DSD_index_interval*10.0
    # We need to find the offset corresponding to the starting second and then generate the frequency string
    sec_offset = pdatetimes_corrected[0].second
    intervalstr = '{:d}S'.format(int(DSD_interval))
    
    concentrations_df = pd.DataFrame(data=concentrations,index=pdatetimes_corrected,columns=avg_diameter)
    onedrop_concentrations_df = pd.DataFrame(data=onedrop_concentrations,index=pdatetimes_corrected,columns=avg_diameter)
    intensities_df = pd.Series(intensities,index=pdatetimes_corrected)
    preciptots_df = pd.Series(preciptots,index=pdatetimes_corrected)
    reflectivities_df = pd.Series(reflectivities,index=pdatetimes_corrected)
    pcounts_df = pd.Series(pcounts,index=pdatetimes_corrected)
    pcounts2_df = pd.Series(pcounts2,index=pdatetimes_corrected)
    amplitudes_df = pd.Series(amplitudes,index=pdatetimes_corrected)
    flaggedtimes_df = pd.Series(data=flaggedtimes,index=pdatetimes_corrected)
    hailflag_df = pd.Series(data=hailflag,index=pdatetimes_corrected)

    if(DSD_interval > 10.0):
        # Create a dataframe of the concentrations in each diameter bin and then resample at the new interval,
        # filling in missing values with zeros: TEMPORARY FIX. later will deal with missing values differently
    
        concentrations_df = concentrations_df.resample(intervalstr,label='right',closed='right',base=sec_offset).mean().fillna(0)
        onedrop_concentrations_df = onedrop_concentrations_df.resample(intervalstr,label='right',closed='right',base=sec_offset).mean().fillna(0)
        intensities_df = intensities_df.resample(intervalstr,label='right',closed='right',base=sec_offset).mean().fillna(0)
        preciptots_df = preciptots_df.resample(intervalstr,label='right',closed='right',base=sec_offset).sum()
        reflectivities_df = reflectivities_df.resample(intervalstr,label='right',closed='right',base=sec_offset).mean().fillna(0)
        pcounts_df = pcounts_df.resample(intervalstr,label='right',closed='right',base=sec_offset).sum()
        pcounts2_df = pcounts2_df.resample(intervalstr,label='right',closed='right',base=sec_offset).sum()
        amplitudes_df = amplitudes_df.resample(intervalstr,label='right',closed='right',base=sec_offset).mean().fillna(0)
        flaggedtimes_df = flaggedtimes_df.resample(intervalstr,label='right',closed='right',base=sec_offset,how=lambda x: x.values.max())
        hailflag_df = hailflag_df.resample(intervalstr,label='right',closed='right',base=sec_offset,how=lambda x: x.values.max())

    # Pandas apparently (gotcha!) converts missing values to NaN when extracting the numpy array representation using .values
    # Since I want the original masked array functionality for now for further computations, I need to remask the array here.
    # Otherwise, the NaN's propagate in further computations...
    # In the future, another solution that uses Pandas more natively should be pursued, but this will work for now
    concentrations = concentrations_df.values
    mask = concentrations_df.isnull()
    concentrations = ma.array(concentrations,mask=mask)
    onedrop_concentrations = onedrop_concentrations_df.values
    mask = onedrop_concentrations_df.isnull()
    onedrop_concentrations = ma.array(onedrop_concentrations,mask=mask)
    #print len(pdatetimes_corrected),pdatetimes_corrected
    # Argh, have to convert back to datetime objects.  This one from http://stackoverflow.com/questions/13703720/converting-between-datetime-timestamp-and-datetime64
    pdatetimes_corrected = concentrations_df.index.to_pydatetime()
    DSD_index = concentrations_df.index
    #print len(pdatetimes_corrected),pdatetimes_corrected
    onedrop_concentrations = 10.0*onedrop_concentrations/DSD_interval # Concentration in each bin assuming only one drop over the new interval
    intensities = intensities_df.values
    preciptots = preciptots_df.values
    reflectivities = reflectivities_df.values
    pcounts = pcounts_df.values
    pcounts2 = pcounts2_df.values
    amplitudes = amplitudes_df.values
    flaggedtimes = flaggedtimes_df.values
    hailflag = hailflag_df.values
        
    return datetimes_corrected,pdatetimes_corrected,flaggedtimes,hailflag,intensities,preciptots,reflectivities,pcounts,pcounts2, \
            sensortemps,concentrations,onedrop_concentrations,countsMatrix,amplitudes,windspds,winddirrels,winddirabss, \
            winddiags,fasttemps,slowtemps,dewpoints,RHs_derived,RHs,pressures,compass_dirs,    \
            GPS_lats,GPS_lons,GPS_stats,GPS_alts,voltages,DSD_interval,intervalstr,DSD_index

def readPIPSloc(filename):
    """Reads the location of the PIPS from the data file.  Averages all valid GPS lat/lons"""
    
    GPS_lats=[]
    GPS_lons=[]
    GPS_stats=[]
    GPS_alts=[]
    
    disfile = open(filename,'r')
        
    for line in disfile:
        tokens = line.strip().split(',')
        
        GPS_status = tokens[13]
        GPS_lat = N.float(tokens[14])
        GPS_lat_hem = tokens[15]
        GPS_lat = DDMtoDD(GPS_lat,GPS_lat_hem)
        GPS_lon = N.float(tokens[16])
        GPS_lon_hem = tokens[17]
        GPS_lon = DDMtoDD(GPS_lon,GPS_lon_hem)
        GPS_alt = N.float(tokens[22])
                     
        GPS_lats.append(GPS_lat)
        GPS_lons.append(GPS_lon)
        GPS_stats.append(GPS_status)
        GPS_alts.append(GPS_alt)
    
    # Find the disdrometer location by averaging the valid GPS lats,lons, and alts
    GPSnonvalid = (N.array(GPS_stats) != 'A')
    GPS_lats_masked = ma.masked_where(GPSnonvalid,N.array(GPS_lats))
    GPS_lons_masked = ma.masked_where(GPSnonvalid,N.array(GPS_lons))
    GPS_alts_masked = ma.masked_where(GPSnonvalid,N.array(GPS_alts))
        
    lat = GPS_lats_masked.mean()
    lon = GPS_lons_masked.mean()
    alt = GPS_alts_masked.mean()
    
    # There's a bug in numpy.ma that sometimes causes operations such as mean() to return
    # a 0d array instead of a scalar.  To adjust for this, explicitly cast them as scalars
    # here.
    
    lat = N.asscalar(lat)
    lon = N.asscalar(lon)
    alt = N.asscalar(alt)
    
    dloc = (lat,lon,alt)
        
    return GPS_lats,GPS_lons,GPS_stats,GPS_alts,dloc

def PIPS2TTU(filename,fixGPS=True):
    """Reads conventional data from a PIPS text file and outputs it in the format used by TTU's
       StickNets"""
    
    datetimes_corrected,pdatetimes_corrected,flaggedtimes,intensities,preciptots,reflectivities,pcounts,pcounts2, \
            sensortemps,concentrations,gamma_concentrations,countsMatrix,windspds,winddirrels,winddirabss, \
            winddiags,fasttemps,slowtemps,dewpoints,RHs_derived,RHs,pressures,compass_dirs,    \
            GPS_lats,GPS_lons,GPS_stats,GPS_alts,voltages = readPIPS(filename)
    
    GPS_lats,GPS_lons,GPS_stats,GPS_alts,dloc = readPIPSloc(filename)
    
    splitpath = os.path.split(filename)
    inputfilename = splitpath[1]
    outputfiledir = splitpath[0]
    outputfilename = inputfilename[:-4]+'_TTU.txt'
    print outputfilename
    outputfilepath = outputfiledir+outputfilename
    
    outputfile = open(outputfilepath,'w')
    
    probeID = os.path.split(filename)[1][5:7]
    date = str(datetimes_corrected[0].year)+str(datetimes_corrected[0].month)+str(datetimes_corrected[0].day)
    time = str(datetimes_corrected[0].hour)+':'+str(datetimes_corrected[0].minute)+':'+str(datetimes_corrected[0].second)
    lat = dloc[0]
    lon = dloc[1]
    alt = dloc[2]
    heading = compass_dirs[0]
    dummy = 3
    
    header=[probeID,date,time,lat,lon,alt,heading,dummy]
    header = ','.join(map(str, header))
    print header
    
    return date

def readtmatrix(filename):
    """Reads a scattering amplitude lookup table created using the ARPS tmatrix program"""
    
    data = N.loadtxt(filename,skiprows=1)
    d = data[:,0]
    far_b = data[:,1]+1j*data[:,2]
    fbr_b = data[:,3]+1j*data[:,4]
    far_f = data[:,5]+1j*data[:,6]
    fbr_f = data[:,7]+1j*data[:,8]
        
    return d,far_b,fbr_b,far_f,fbr_f
    
def calbackscatterrain(far_b,fbr_b,far_f,fbr_f):
    """Calculates rain backscattering amplitudes.
       Based on similar code in dualpara.f90"""
    
    fa2 = (N.abs(far_b))**2.
    fb2 = (N.abs(fbr_b))**2.
    fab = far_b*N.conjugate(fbr_b)
    fba = fbr_b*N.conjugate(far_b)
    far = N.real(far_f-fbr_f)
    
    return fa2,fb2,fab,fba,far
    
def calpolrain(wavelength,filename,Nd,intv):
    """Given backscattering amplitudes and a discrete distribution N(D) (m^-4), compute
       polarimetric variables for each bin."""
    
    d,far_b,fbr_b,far_f,fbr_f = readtmatrix(filename)
    fa2,fb2,fab,fba,far = calbackscatterrain(far_b,fbr_b,far_f,fbr_f)
    
    # There may be more bins in the given Nd than are read in from the file.
    # This is because the Nd contains bins above the maximum size of rain (~9 mm).  
    # Truncate the first dimension of Nd to account for this.
    # Also transpose Nd to allow for numpy broadcasting
    Nd = Nd[:N.size(fa2),:].T
    intv = intv[:N.size(fa2)]
        
    lamda = wavelength*10. # Get radar wavelength in mm
    Kw2 = 0.93 # Dielectric factor for water
    
    sar_h = fa2*Nd*intv
    sar_v = fb2*Nd*intv
    sar_hv = fab*Nd*intv
    fsar = far*Nd*intv 

    Zh = 4.*lamda**4./(N.pi**4.*Kw2)*N.sum(sar_h,axis=1)
    Zv = 4.*lamda**4./(N.pi**4.*Kw2)*N.sum(sar_v,axis=1)
    Zhv= 4.*lamda**4./(N.pi**4.*Kw2)*N.abs(N.sum(sar_hv,axis=1))
    Kdp= 180.*lamda/N.pi*N.sum(fsar,axis=1)*1.e-3
    dBZ = 10.*N.log10(Zh)
    temp = Zh/Zv
    ZDR = 10.*N.log10(N.maximum(1.0,temp))
    temp = Zh*Zv
    rhv = N.where(Zh != Zv ,Zhv/(N.sqrt(temp)),0.0) # Added by Jessie (was temp > 0).  Find out why...
    #N.savetxt('temp.txt', temp)


    return Zh,Zv,Zhv,dBZ,ZDR,Kdp,rhv,intv,d,fa2,fb2
    

def calc_DSD(min_size,avg_size,max_size,bin_width,Nc_bin,logNc_bin,rho,qrQC,qr_thresh,pcounts):
    """Fits exponential and gamma DSDs to disdrometer data and returns several DSD related quantities."""
    
    
    min_size = N.array(min_size)
    avg_size = N.array(avg_size)
    max_size = N.array(max_size)
    bin_width = N.array(bin_width)
    
    # First calculate the required moment estimators
    M0=[]   # Not used in moment estimator, but used for mean diameter calculation
    M1=[]   # Ditto
    M2=[]
    M3=[]
    M4=[]
    M6=[]
    M7=[]   # Ditto
    D_med_disd=[]    # Median volume diameter

    try:
        numtimes = N.size(Nc_bin,axis=1)
    except:
        numtimes = 1
        Nc_bin = Nc_bin[:,N.newaxis]
    
    v = -0.1021+4.932*avg_size-0.9551*avg_size**2.+0.07934*avg_size**3.-0.002362*avg_size**4.
    rainrate=[]
    for t in range(numtimes):
    
        temp_M0 = (1000.*Nc_bin[:,t])*bin_width[:]/1000.
        temp_M1 = ((avg_size[:]/1000.))*(1000.*Nc_bin[:,t])*bin_width[:]/1000.
        temp_M2 = ((avg_size[:]/1000.)**2.)*(1000.*Nc_bin[:,t])*bin_width[:]/1000.
        temp_M3 = ((avg_size[:]/1000.)**3.)*(1000.*Nc_bin[:,t])*bin_width[:]/1000.
        temp_M4 = ((avg_size[:]/1000.)**4.)*(1000.*Nc_bin[:,t])*bin_width[:]/1000.
        temp_M6 = ((avg_size[:]/1000.)**6.)*(1000.*Nc_bin[:,t])*bin_width[:]/1000.
        temp_M7 = ((avg_size[:]/1000.)**7.)*(1000.*Nc_bin[:,t])*bin_width[:]/1000.
        
        temp_rainrate = N.sum((6.*10.**-4.)*N.pi*v*avg_size[:]**3.*Nc_bin[:,t]*bin_width[:])
        rainrate.append(temp_rainrate)
        
        
        # Before summing up the 3rd moment, use the bin information to find the (approximate) median volume diameter
        
        #print "temp_M3",temp_M3,temp_M3.shape
        #print "N.array(temp_M3)",N.array(temp_M3)
        temp_M3_cumsum = N.cumsum(temp_M3) # Cumulative sum of M3 with increasing bin size
        temp_M3_sum = N.sum(temp_M3)
        pro = temp_M3/N.sum(temp_M3_sum) # Proportion of M3 in each bin
        pro_cumsum = temp_M3_cumsum/N.sum(temp_M3_sum) # Cumulative proportion of M3 in each bin
    
        #print "temp_M3_cumsum",temp_M3_cumsum
        
        # Compute median volume diameter using a linear interpolation within the "mass-midpoint" bin.
        # Source: http://www.dropletmeasurement.com/PADS_Help/MVD_(um).htm (originally from FAA Electronic Aircraft Icing Handbook)
        try:
            medindex = N.where(pro_cumsum > 0.5)[0][0] # Find index of bin where cumulative sum exceeds 1/2 of total
            b1 = min_size[medindex] # Lower boundary of mass-midpoint bin
            b2 = max_size[medindex] # Upper boundary of mass-midpoint bin
            if(medindex == 0):
                pro_cumsum_medindexm1 = 0.0
            else:
                pro_cumsum_medindexm1 = pro_cumsum[medindex-1]
            temp_D_med = b1 + ((0.5 - pro_cumsum_medindexm1)/pro[medindex])*(b2-b1) # Linearly-interpolated (within mass-midpoint bin) D0
        except:
            medindex = 0
            temp_D_med = N.nan
            
        
        
        temp_M0_2 = ma.sum(temp_M0)
        temp_M0 = N.sum(temp_M0)
        temp_M1 = N.sum(temp_M1)
        temp_M2 = N.sum(temp_M2)
        temp_M4 = N.sum(temp_M4)
        temp_M3 = N.sum(temp_M3)
        temp_M6 = N.sum(temp_M6)
        temp_M7 = N.sum(temp_M7)
    
        M0.append(temp_M0)
        M1.append(temp_M1) 
        M2.append(temp_M2)
        M3.append(temp_M3)
        M4.append(temp_M4)
        M6.append(temp_M6)
        M7.append(temp_M7)
        D_med_disd.append(temp_D_med)
            
    M0 = ma.array(M0,dtype=N.float64)
    M1 = ma.array(M1,dtype=N.float64)
    M2 = ma.array(M2,dtype=N.float64)
    M3 = ma.array(M3,dtype=N.float64)
    M4 = ma.array(M4,dtype=N.float64)
    M6 = ma.array(M6,dtype=N.float64)
    M7 = ma.array(M7,dtype=N.float64)
    D_med_disd = N.array(D_med_disd)
    rainrate = N.array(rainrate)
    
    N.savetxt('rain.txt',rainrate)
        
    # --- Compute various mean diameters directly from measured discrete distribution ---
    cmr = (N.pi/6.)*1000.                                     # Constant in mass-diameter relation for rain
    LWC_disd = cmr*1000.0*M3
    #print LWC_disd.shape
    #print rho.shape
    QR_disd = LWC_disd/rho
    if(qrQC):
        qrmask1D = N.where(QR_disd > qr_thresh,True,False)
        qr2D = QR_disd.reshape(1,numtimes).repeat(32,0)
        qrmask2D = N.where(qr2D > qr_thresh,True,False)
        
        #print qrmask2D.shape
        
        # Mask out all the needed arrays, then all derived arrays below will be masked in the same
        # way
        
        D_med_disd = ma.masked_array(D_med_disd,mask=qrmask1D)
        Nc_bin = ma.masked_array(Nc_bin,mask=qrmask2D)
        logNc_bin = ma.masked_array(logNc_bin,mask=qrmask2D)
        M0 = ma.masked_array(M0,mask=qrmask1D)
        M1 = ma.masked_array(M1,mask=qrmask1D)
        M2 = ma.masked_array(M2,mask=qrmask1D)
        M3 = ma.masked_array(M3,mask=qrmask1D)
        M4 = ma.masked_array(M4,mask=qrmask1D)
        M6 = ma.masked_array(M6,mask=qrmask1D)
        M7 = ma.masked_array(M7,mask=qrmask1D)
        rho = ma.masked_array(rho,mask=qrmask1D)
        QR_disd = ma.masked_array(QR_disd,mask=qrmask1D)
        LWC_disd = ma.masked_array(LWC_disd,mask=qrmask1D)
        
    nummask1D = N.where(pcounts < 50., True,False)
    num2D = pcounts.reshape(1,numtimes).repeat(32,0)
    nummask2D = N.where(num2D < 50.,True,False)
    
    D_med_disd = ma.masked_array(D_med_disd,mask=nummask1D)
    Nc_bin = ma.masked_array(Nc_bin,mask=nummask2D)
    logNc_bin = ma.masked_array(logNc_bin,mask=nummask2D)
    M0 = ma.masked_array(M0,mask=nummask1D)
    M1 = ma.masked_array(M1,mask=nummask1D)
    M2 = ma.masked_array(M2,mask=nummask1D)
    M3 = ma.masked_array(M3,mask=nummask1D)
    M4 = ma.masked_array(M4,mask=nummask1D)
    M6 = ma.masked_array(M6,mask=nummask1D)
    M7 = ma.masked_array(M7,mask=nummask1D)
    rho = ma.masked_array(rho,mask=nummask1D)
    QR_disd = ma.masked_array(QR_disd,mask=nummask1D)
    LWC_disd = ma.masked_array(LWC_disd,mask=nummask1D)
    
    # Compute reflectivity from the 6th moment
    refl_disd=10.0*ma.log10(1e18*M6)
    #print 'reflectivity (disdrometer) = ',refl_disd
    
    # Compute the mass-weighted mean diameter (M(4)/M(3) )
    
    D_m_disd = (M4/M3)*1000.0
    
    # Compute the mean-volume (or mean-mass if rho=constant) diameter ((M(3)/M(0))^1./3.)
    
    D_mv_disd = ((M3/M0)**(1./3.))*1000.0
    
    # Compute reflectivity-weighted mean diameter (M(7)/M(6))
    
    D_ref_disd = (M7/M6)*1000.0
        
    # --- Exponential Distribution Fit by Method of Moments (Zhang et al. 2008) ---
    
    # Now that we have the moment estimates, we can calculate N0 and lamda (eqns. 3 and 4 in Zhang et al. 2008)
    
    gamma3 = special.gamma(3.)
    gamma4 = special.gamma(4.)
    gamma5 = special.gamma(5.)
    gamma7 = special.gamma(7.)
    
    # Uncomment if you want estimates based on M2 and M4
    #lamda = N.where(M4 == 0.0, 0.0, ((M2*gamma5)/(M4*gamma3))**(1./2.))
    #N0 = (M2*lamda**3.)/gamma3
        
    # Uncomment if you want estimates based on M3 and M6
    lamda_exp = N.where(M6 == 0.0, 0.0, ((M3*gamma7)/(M6*gamma4))**(1./3.)) # Should be masked
    N0_exp = (M3*lamda_exp**4.)/gamma4                                      # Should be masked
    mu_exp = 0.0
    
    #print 'lamda (exp) = ',lamda_exp
    #print 'N0 (exp) = ',N0_exp
    
    # Now create synthetic bins to plot the derived exponential DSD
    # Each index holds the value of the midpoint diameter of the bin
    # in mm
    
    synthbins = N.linspace(0.1,16.0,num=160)
    
    N_expDSD=[]
    #refl_expDSD=[]
    # Construct the derived DSD
    for t in range(numtimes):
        temp_N_expDSD = N0_exp[t]*N.exp(-lamda_exp[t]*synthbins/1000.0)
        N_expDSD.append(temp_N_expDSD)
    
    N_expDSD = ma.array(N_expDSD)
    
    # --- Gamma Distribution Fit by Method of Moments (Tokay and Short 1996) ---
    
    # Now do the same as above for a gamma distribution fit
    
    # Calculate G
    
    G = N.where((M3 == 0.0) | (M6 == 0.0), 0.0, (M4**3.)/((M3**2.)*M6))
    
    # Calculate mu (shape parameter), lamda, and N0
    
    mu_gam = N.where(G == 1.0, 0.0, (11.*G-8.+(G*(G+8.))**(1./2.))/(2.*(1.-G)))
    mu_gam = N.where(mu_gam <= -4.,-3.99,mu_gam)
    mu_gam = N.where(mu_gam > 40.,40.,mu_gam)
    mu_gam = ma.masked_where(M3 is ma.masked,mu_gam)     # Mask where the moment is masked
    lamda_gam = N.where(M4 == 0.0, 0.0, (M3*(mu_gam+4.))/M4)
    N0_gam = (M3*lamda_gam**(mu_gam+4.))/(special.gamma(mu_gam+4.))
        
    #print 'mu (gam) = ',mu_gam
    #print 'lamda (gam) = ',lamda_gam
    #print 'N0 (gam) = ',N0_gam
    
    #print N0_gam.dtype
    
    N_gamDSD=[]
    #refl_gamDSD=[]
    
    for t in range(numtimes):
        #temp_N_gamDSD = N0_gam[t]*((synthbins/1000.0)**mu_gam[t])*N.exp(-lamda_gam[t]*synthbins/1000.0)
        temp_N_gamDSD = N0_gam[t]*((avg_size/1000.0)**mu_gam[t])*N.exp(-lamda_gam[t]*avg_size/1000.)    # Use disdrometer bins
        #temp_Z_gamDSD = ((synthbins/1000.)**6.)*(1000.*temp_N_gamDSD)*0.1/1000.
        N_gamDSD.append(temp_N_gamDSD)
        #refl_gamDSD.append(10.0*N.log10(N.sum(temp_Z_gamDSD)))
    
    N_gamDSD = ma.array(N_gamDSD,dtype=N.float64)
    
    # Quantities based on exponential distribution    
    
    GR1 = special.gamma(1.+mu_exp)
    GR2 = special.gamma(4.+mu_exp)
    
    qr_exp = (cmr/rho)*N0_exp*GR2/lamda_exp**(mu_exp+4.)
    Ntr_exp = N0_exp*GR1/lamda_exp**(mu_exp+1.)
    # Compute reflectivity for DSD fit
    Gr_exp = ((6.+mu_exp)*(5.+mu_exp)*(4.+mu_exp))/((3.+mu_exp)*(2.+mu_exp)*(1.+mu_exp))
    Zr_exp = ((1./cmr)**2.)*Gr_exp*((rho*qr_exp)**2.)/Ntr_exp
    refl_DSD_exp = 10.0*ma.log10(1.e18*Zr_exp)
    #print 'reflectivity (exp DSD) = ',refl_DSD
    #print 'reflectivity (gam DSD) = ',refl_gamDSD
    
    D_med_exp = N.where(lamda_exp == 0., N.nan, (3.67/lamda_exp)*1000.0)     # Median volume diameter for exponential distribution
    D_m_exp = N.where(lamda_exp == 0., N.nan, (4./lamda_exp)*1000.0) # Mass-weighted mean diameter for exp dist.
    
    # Quantities based on gamma distribution    
    
    GR1 = special.gamma(1.+mu_gam)
    GR2 = special.gamma(4.+mu_gam)
    
    qr_gam = (cmr/rho)*N0_gam*GR2/lamda_gam**(mu_gam+4.)
    Ntr_gam = N0_gam*GR1/lamda_gam**(mu_gam+1.)
    LWC_gam = cmr*1000.0*M3 
    
    # Compute reflectivity for DSD fit
    Gr_gam = ((6.+mu_gam)*(5.+mu_gam)*(4.+mu_gam))/((3.+mu_gam)*(2.+mu_gam)*(1.+mu_gam))
    Zr_gam = ((1./cmr)**2.)*Gr_gam*((rho*qr_gam)**2.)/Ntr_gam
    refl_DSD_gam = 10.0*ma.log10(1.e18*Zr_gam)

    #print 'reflectivity (exp DSD) = ',refl_DSD
    #print 'reflectivity (gam DSD) = ',refl_gamDSD
    
    D_med_gam = N.where(lamda_gam == 0., N.nan, ((3.67+mu_gam)/lamda_gam)*1000.0)    # Median volume diameter for gamma distribution
    D_m_gam = N.where(lamda_gam == 0., N.nan, ((4.+mu_gam)/lamda_gam)*1000.0) # Mass-weighted mean diameter for gam. dist.

    # Create several tuples to pack the data, and then return them
    
    exp_DSD = (N_expDSD,N0_exp,lamda_exp,mu_exp,qr_exp,Ntr_exp,refl_DSD_exp,D_med_exp,D_m_exp)
<<<<<<< HEAD
    gam_DSD = (N_gamDSD,N0_gam,lamda_gam,mu_gam,qr_gam,Ntr_gam,refl_DSD_gam,D_med_gam,D_m_gam,LWC_gam,rainrate)
=======
    gam_DSD = (N_gamDSD,N0_gam,lamda_gam,mu_gam,qr_gam,Ntr_gam,refl_DSD_gam,D_med_gam,D_m_gam)
>>>>>>> 34f37c76
    dis_DSD = (Nc_bin,logNc_bin,D_med_disd,D_m_disd,D_mv_disd,D_ref_disd,QR_disd,refl_disd,LWC_disd,M0)
    
    return synthbins,exp_DSD,gam_DSD,dis_DSD

    
def rad2DD(filename,dlocs):
    """Given an 88D CFRadial file and a list of disdrometer locations (tuples of lat,lon),
       compute the reflectivity at the disdrometer location from the lowest sweep."""
    
    average_gates = False        # True if reflectivity should be averaged in the closest 9 gates
                                # False if just picking the value from the closest gate
    
    Cressman = False             # Perform a Cressman analysis on nearby radar gates to determine
                                # reflectivity value
    
    roi = 1750. # 750.                   # Radius of influence of Cressman analysis in m
    
    
    sweepfile_netcdf = Nio.open_file(filename)
    
    # Grab some needed variables from the netCDF file
    
    numgates = sweepfile_netcdf.dimensions['range']     # Number of gates
    numtimes = sweepfile_netcdf.dimensions['time']     # Number of times
    numsweeps = sweepfile_netcdf.dimensions['sweep']     # Number of sweeps
    sweep_start_ray_index = sweepfile_netcdf.variables['sweep_start_ray_index'][:]
    sweep_end_ray_index = sweepfile_netcdf.variables['sweep_end_ray_index'][:]
    try:
        ray_n_gates = sweepfile_netcdf.variables['ray_n_gates'][:]
        twoDarray = False
    except:
        print "No ray_n_gates in file, assuming 2D arrays (azimuth,range)"
        twoDarray = True
            
    rlat=sweepfile_netcdf.variables['latitude'].get_value()
    rlon=sweepfile_netcdf.variables['longitude'].get_value()
    ralt=sweepfile_netcdf.variables['altitude'].get_value()
    
    #print "Number of gates: ",numgates
    #print "Radar lat,lon,alt",rlat,rlon,ralt
    
    rlat = rlat*deg2rad
    rlon = rlon*deg2rad
    
    elevs=sweepfile_netcdf.variables['elevation'][:]
    
    el = elevs[0]  # Just pick first element for now
    
    #print "Elevation angle ",el
    
    el = el*deg2rad
    
    temp = sweepfile_netcdf.variables['range']    # range to center of each gate
    gatewidth = temp.meters_between_gates[0] # gate spacing for each gate
    range = temp[:]
    range_start = temp[:]-gatewidth/2. # We also want range to start of each gate
    
    #print "Gatewidth ",gatewidth
    
    # Get the Azimuth info
    
    azimuth_rad = sweepfile_netcdf.variables['azimuth'][:]
    azimuth_rad = azimuth_rad[:sweep_end_ray_index[0]] # Just grab first sweep for now
    #print "number of azimuths in sweep ",N.size(azimuth_rad)
    
    # Roll the azimuth dimension around so that it starts at 0 and ends at 360
    try:
        shift = N.where(azimuth_rad < azimuth_rad[0])[0][0]
    except:
        shift = 0
    #print "shift is ",shift
    azimuth_rad = N.roll(azimuth_rad,shift=-shift)
    
    beamwidth = azimuth_rad[1:]-azimuth_rad[0:-1]
    
    azimuth_start_rad = N.zeros(N.size(azimuth_rad)+1)
    # Find azimuth of "start" of each gate (in azimuth) -- approximate
    azimuth_start_rad[1:-1] = azimuth_rad[1:]-0.5*beamwidth[:]
    azimuth_start_rad[0] = azimuth_rad[0]-0.5*beamwidth[0]
    azimuth_start_rad[-1] = azimuth_rad[-1]+0.5*beamwidth[-1]
    
    azimuth_rad = azimuth_rad*deg2rad
    azimuth_start_rad = azimuth_start_rad*deg2rad
    
    # Get the Reflectivity field
    tempdBZ = sweepfile_netcdf.variables['REF']
    dBZ    = sweepfile_netcdf.variables['REF'][:]
    
    # Grab first sweep out of dBZ array
    # Need to check if the array is dimensioned by total number of gates or just number of gates for
    # each sweep
    
    #print ray_n_gates[0]
    #print sweep_end_ray_index[0]
    if(not twoDarray):  # Note, this needs to be tested!
        numpointsinsweep = ray_n_gates[0]*sweep_end_ray_index[0]
        dBZ = dBZ[:numpointsinsweep]
        dBZ = dBZ.reshape((sweep_end_ray_index[0],-1))
    else:
        dBZ = dBZ[:sweep_end_ray_index[0],:]
    
    #print "scale_factor,add_offset",tempdBZ.scale_factor[0],tempdBZ.add_offset[0]
    
    #Unpack values
    dBZ = dBZ*tempdBZ.scale_factor[0]+tempdBZ.add_offset[0] 
    
    # Adjust azimuth axis
    
    dBZ = N.roll(dBZ,shift=-shift,axis=0)
        
    #print azimuth_rad.shape
    #print range.shape
    #print dBZ.shape
        
    theta,rad = N.meshgrid(azimuth_start_rad,range_start)
    theta_c,rad_c = N.meshgrid(azimuth_rad,range)
    xplt_c,yplt_c = oban.xyloc(rad_c,theta_c,el,rlat,rlon,ralt,1)
    dBZ = dBZ.swapaxes(0,1)
    dBZ = ma.masked_invalid(dBZ)
    # Find x,y location of disdrometer
    
    dBZ_D_list = []
    
    for dloc in dlocs:
        Dx,Dy = oban.ll_to_xy(dloc[0]*deg2rad,dloc[1]*deg2rad,rlat,rlon,1)
    
        #print "Dx,Dy",Dx,Dy
        
        # Find closest gate to disdrometer location
        # First find the closest azimuth
        
#         theta_dis = -N.arctan2(Dy,Dx)+N.pi/2.       # I *think* this is correct
#         
#         #print "azimuth of disdrometer: ",theta_dis/deg2rad
#         #Find closest index of azimuth
#         
#         theta_diff = theta_dis-theta_c[0,:]
#         theta_index = N.argmin(N.abs(theta_diff))
#         
#         # Now find index along range; first compute slant range
#         
#         srange_dis = oban.computeslantrange([Dx],[Dy],el)
#         rad_diff = srange_dis-rad_c[:,0]
#         srange_index = N.argmin(N.abs(rad_diff))
#         #print "range of disdrometer: ",srange_dis
        
        # Try another way to get the indices (the above seems to have problems).
        # EDIT: 03/18/2012 -- the following way is more reliable but is also slower.  Not sure why the 
        # above doesn't work in all situations, but it sometimes picks a gate adjacent to the one
        # we want...
        
        if(Cressman):
            #print xplt_c.shape,yplt_c.shape
            dBZ_D = oban.Cresmn(xplt_c,yplt_c,dBZ,Dx,Dy,roi)
            #print dBZ_D,dBZ_D.shape
        else: # First, compute the euclidian distance of the x,y location of the disdrometer to each of the radar gate centers
            distance = N.sqrt(((Dx-xplt_c)**2.+(Dy-yplt_c)**2.))
            
            # Now, find the index of the closest radar gate
            srange_index,theta_index = N.unravel_index(distance.argmin(),distance.shape)
            #print "srange_index,theta_index",srange_index,theta_index
            
            # Finally, grab reflectivity at closest gate to disdrometer
            # Average the reflectivity in the closest gate and surrounding 8 gates if desired
            if(not average_gates):
                dBZ_D = dBZ[srange_index,theta_index]
            else:
                dBZ_D = (1./9.)*(dBZ[srange_index-1,theta_index-1]+dBZ[srange_index,theta_index-1]+
                              dBZ[srange_index-1,theta_index]+dBZ[srange_index,theta_index]+
                              dBZ[srange_index+1,theta_index]+dBZ[srange_index,theta_index+1]+
                              dBZ[srange_index+1,theta_index+1]+dBZ[srange_index+1,theta_index-1]+
                              dBZ[srange_index-1,theta_index+1])
        #print "Reflectivity at disdrometer = ","%.2f"%dBZ_D
        
        dBZ_D_list.append(dBZ_D)
    
    #dBZ_D_arr = N.array(dBZ_D_list)
    
    sweepfile_netcdf.close()
    
    return dBZ_D_list

def rad2DD2(fieldlist,range_start,range,azimuth_start_rad,azimuth_rad,rlat,rlon,ralt,el,dlocs,average_gates=True,Cressman=False,roi=750.,map_proj=1):
    """Another version of rad2DD: assumes radar sweep has been read in and computes values of fields in fieldlist
       at the disdrometer location(s).  Eventually will allow for optional advection/sedimentation correction of radar reflectivity
       to account for height above surface of radar scan.  Returns list of lists of field values at each disdrometer location"""
    
    # First find x,y locations of radar gates
    
    xrad,yrad,xrad_c,yrad_c = radar.sweep2xy(azimuth_start_rad,azimuth_rad,range_start,range,el,rlat,rlon,ralt,map_proj)
    
    field_D_list = []
    dxy_list = []
    
    for dloc in dlocs:
        Dx,Dy = oban.ll_to_xy(dloc[0]*deg2rad,dloc[1]*deg2rad,rlat,rlon,map_proj)
        dxy_list.append((Dx,Dy))
        #print "Dx,Dy",Dx,Dy
        
        # Find closest gate to disdrometer location
        # First find the closest azimuth
        
#         theta_dis = -N.arctan2(Dy,Dx)+N.pi/2.       # I *think* this is correct
#         
#         #print "azimuth of disdrometer: ",theta_dis/deg2rad
#         #Find closest index of azimuth
#         
#         theta_diff = theta_dis-theta_c[0,:]
#         theta_index = N.argmin(N.abs(theta_diff))
#         
#         # Now find index along range; first compute slant range
#         
#         srange_dis = oban.computeslantrange([Dx],[Dy],el)
#         rad_diff = srange_dis-rad_c[:,0]
#         srange_index = N.argmin(N.abs(rad_diff))
#         #print "range of disdrometer: ",srange_dis
        
        # Try another way to get the indices (the above seems to have problems).
        # EDIT: 03/18/2012 -- the following way is more reliable but is also slower.  Not sure why the 
        # above doesn't work in all situations, but it sometimes picks a gate adjacent to the one
        # we want...
        
        field_list=[]
        
        for field in fieldlist:
            field = field.swapaxes(0,1)
            field = N.ma.masked_invalid(field)
        
            if(Cressman):
                #print xplt_c.shape,yplt_c.shape
                field_D = oban.Cresmn(xrad_c,yrad_c,field,Dx,Dy,roi)
                #print dBZ_D,dBZ_D.shape
            else: # First, compute the euclidian distance of the x,y location of the disdrometer to each of the radar gate centers
                distance = N.sqrt(((Dx-xrad_c)**2.+(Dy-yrad_c)**2.))
                
                # Now, find the index of the closest radar gate
                srange_index,theta_index = N.unravel_index(distance.argmin(),distance.shape)
                #print "srange_index,theta_index",srange_index,theta_index
                
                #print "Distance to closest gate: ",distance[srange_index,theta_index]
                
                # Finally, grab field at closest gate to disdrometer
                # Average the field in the closest gate and surrounding 8 gates if desired
                if(distance[srange_index,theta_index] > 3000.): # Disdrometer is probably not covered by sweep, set value to N.nan
                    field_D = N.nan
                else:
                    if(not average_gates):
                        field_D = field[srange_index,theta_index]
                    else:
    #                     field_D = (1./9.)*(field[srange_index-1,theta_index-1]+field[srange_index,theta_index-1]+
    #                                   field[srange_index-1,theta_index]+field[srange_index,theta_index]+
    #                                   field[srange_index+1,theta_index]+field[srange_index,theta_index+1]+
    #                                   field[srange_index+1,theta_index+1]+field[srange_index+1,theta_index-1]+
    #                                   field[srange_index-1,theta_index+1])
                        field_D = N.nanmean(field[srange_index-1:srange_index+2,theta_index-1:theta_index+2])
            
            #print "Value of field at disdrometer = ","%.2f"%field_D
            
            field_list.append(field_D)
        
        field_D_list.append(field_list)
    
    field_D_arr = N.array(field_D_list)
    
    return dxy_list,field_D_arr
    
def avgwind(winddirs,windspds,avgintv,gusts=True,gustintv=3,center=True):
    """Given a timeseries of wind directions and speeds, and an interval for averaging,
       compute the vector and scalar average wind speed, and vector average wind direction.
       Optionally also compute gusts."""
    
    windspdsavg = pd.rolling_mean(windspds,avgintv,center=center)
    if(gusts):
        windgusts = pd.rolling_mean(windspds,gustintv,center=center)
        windgustsavg = pd.rolling_max(windgusts,avgintv,center=center)
    else:
        windgusts = None
        windgustsavg = None

    # Compute vector average wind speed and direction
    # First compute the u and v wind components
    us = windspds*N.cos(N.deg2rad(-winddirs+270.))
    vs = windspds*N.sin(N.deg2rad(-winddirs+270.))

    # Linearly interpolate for bad values of us,vs
    #us = interpnan1D(us)
    #vs = interpnan1D(vs)
    # Compute averages of wind components
    usavg = pd.rolling_mean(us,avgintv,center=center)
    vsavg = pd.rolling_mean(vs,avgintv,center=center)
    windspdsavgvec = N.sqrt(usavg**2.+vsavg**2.)
    winddirsavgvec = (270.0-(180./N.pi)*N.arctan2(vsavg,usavg))%360. # Need to use %360 to keep wind dir between 0 and 360 degrees

    return windspdsavg,windspdsavgvec,winddirsavgvec,windgusts,windgustsavg
    
def resamplewind(datetimes,offset,winddirs,windspds,DSD_intervalstr,gusts=True,gustintvstr='3S',center=False):
    """Given a timeseries of wind directions and speeds, and an interval for resampling,
       compute the vector and scalar average wind speed, and vector average wind direction.
       Optionally also compute gusts."""
    
    windspdsavg = pd.Series(data=windspds,index=datetimes).resample(DSD_intervalstr,label='right',closed='right',base=offset).mean()
    if(gusts):
        windgusts = pd.Series(data=windspds,index=datetimes).resample(gustintvstr,label='right',closed='right',base=offset).mean()
        windgustsavg = windgusts.resample(DSD_intervalstr,label='right',closed='right',base=offset).max()
        windgusts = windgusts
        windgustsavg = windgustsavg
    else:
        windgusts = None
        windgustsavg = None

    # Compute vector average wind speed and direction
    # First compute the u and v wind components
    us = windspds*N.cos(N.deg2rad(-winddirs+270.))
    vs = windspds*N.sin(N.deg2rad(-winddirs+270.))

    # Linearly interpolate for bad values of us,vs
    #us = interpnan1D(us)
    #vs = interpnan1D(vs)
    # Compute averages of wind components
    usavg = pd.Series(data=us,index=datetimes).resample(DSD_intervalstr,label='right',closed='right',base=offset).mean()
    vsavg = pd.Series(data=vs,index=datetimes).resample(DSD_intervalstr,label='right',closed='right',base=offset).mean()
    windspdsavgvec = N.sqrt(usavg**2.+vsavg**2.)
    winddirsavgvec = (270.0-(180./N.pi)*N.arctan2(vsavg,usavg))%360. # Need to use %360 to keep wind dir between 0 and 360 degrees
    
    #unit average wind direction
    unit_us = us/windspds
    unit_vs = vs/windspds
    unit_usavg = pd.Series(data=unit_us,index=datetimes).resample(DSD_intervalstr,label='right',closed='right',base=offset).mean()
    unit_vsavg = pd.Series(data=unit_vs,index=datetimes).resample(DSD_intervalstr,label='right',closed='right',base=offset).mean()
    winddirsunitavgvec = (270.0-(180./N.pi)*N.arctan2(unit_vsavg,unit_usavg))%360. # Need to use %360 to keep wind dir between 0 and 360 degrees

    return windspdsavg,windspdsavgvec,winddirsavgvec,winddirsunitavgvec,windgusts,windgustsavg,usavg,vsavg,unit_usavg,unit_vsavg
    
#-----------------------------------------------------------------------------------------
#
# Below are several routines for reading and analyzing VORTEX-2 disdrometer probe data.
# Eventually will merge this with the current pyPIPS code package.  There are kept here
# for reference.
#
#-----------------------------------------------------------------------------------------
    
def readthermoCU(filename):
    """Reads in thermodynamic data from a CU probe"""
    
    thermofile = open(filename,'r')
    
    # Read in the header information
    
    dummy = thermofile.readline()
    dummy = thermofile.readline()
    dummy = thermofile.readline()
    dummy = thermofile.readline()
    
    datetimes=[]
    temps=[]
    rhs=[]
    pressures=[]
    bws=[]
    bwd=[]
    sws=[]
    swd=[]
    
    for l in thermofile:
        mysplit = shlex.shlex(l)
        mysplit.whitespace += ','
        mysplit.whitespace_split = True
        #line = l.strip().split(',')
        line = list(mysplit)
        datetimestring = line[0]
        #print datetimestring
        year = int(datetimestring[1:5])
        month = int(datetimestring[6:8])
        day = int(datetimestring[9:11])
        hour = int(datetimestring[12:14])
        min = int(datetimestring[15:17])
        sec = int(datetimestring[18:20])
        newdatetime = datetime(year,month,day,hour,min,sec)
        datetimes.append(newdatetime)
        temps.append(N.float(line[2]))
        rhs.append(N.float(line[3]))
        bws.append(N.float(line[4]))
        bwd.append(N.float(line[5]))
        try:
            temp = N.float(line[6])
        except:
            temp = N.nan
        sws.append(temp)
        try:
            temp = N.float(line[7])
        except:
            temp = N.nan
        swd.append(temp)
        try:
            pressures.append(N.float(line[17][1:-1]))
        except:
            # Temporary hack since pressures aren't in some of the files. Set it to something here.
            pressures.append(962.00)
        
    temps = N.array(temps)
    rhs = N.array(rhs)
    pressures = N.array(pressures)
    bws = N.array(bws)
    bwd = N.array(bwd)
    sws = N.array(sws)
    swd = N.array(swd)
    
    
    #N.set_printoptions(threshold='nan')
    #print bws.shape
    
    #print "temps = "
    #print temps
    return datetimes,temps,rhs,pressures,bws,bwd,sws,swd
    
def readdataCU(filename):
    """This function reads in disdrometer data from the CU V2 2009 mission and computes number
       concentration from the particle counts and fall velocities for each bin"""
       
    disfile = open(filename,'r')
    
    rainvd = assignfallspeed(avg_diameter)  # Create V-D relationship for rain based on Terry Schuur's relationship
    
    dates=[]
    times=[]
    intensities=[]
    preciptots=[]
    weathercodes=[]
    reflectivities=[]
    visibilities=[]
    pcounts=[]
    pcounts2=[]
    sensortemps=[]
    
    countsMatrix=[]     # Will contain the number of drops in the diameter vs. fall speed matrix for each time
                        # i.e. a (numtimes,32,32) array
                
    concentrations=[]   # Will contain computed number concentrations for each size bin for each time
                        # i.e. a (numtimes,32) array
                        
    # First, count number of records in file to determine size of time dimension
    
    for l in disfile:
        line = l.strip().split(';')
        #print line
        dates.append(line[0])
        time = line[1]
        times.append(time)
        intensities.append(N.float(line[2]))
        preciptots.append(N.float(line[3]))
        weathercodes.append(N.int(line[4]))
        reflectivities.append(N.float(line[5]))
        visibilities.append(N.float(line[6]))
        pcounts.append(N.int(line[7]))
        sensortemps.append(N.float(line[8]))
        
        # spectra start with token position 10
        
        spectrum = [int(x) if x != '' else 0 for x in line[10:-1]]
        # Looks like the first value might be left off: prepend a 0 to the beginning if the spectrum isn't empty
        if(len(spectrum) > 0):
            spectrum.insert(0,0)
        
        # Now create an array out of the spectrum and reshape it to 32x32
        spectrum = N.array(spectrum)
        if(spectrum.size > 0):
            spectrum = spectrum.reshape((32,32))
        else:
            spectrum = N.zeros((32,32),dtype='int')
        
        # Append spectrum (corrected or not) to spectrum time list
        
        countsMatrix.append(spectrum)
    
    # Recast countsMatrix as numpy array
    
    countsMatrix = N.dstack(countsMatrix)
    countsMatrix = N.rollaxis(countsMatrix,2,0)
        
    # Perform Katja's QC routines if desired (should not be used in combination with my methods above,
    # most are redundant anyway).
    
    X,Y = N.meshgrid(avg_diameter,fall_bins)
    flaggedtimes=N.zeros(len(times),dtype=bool)
        
    if(use_strongwindQC):
        countsMatrix,flaggedtimes = strongwindQC(countsMatrix)
        
    if(use_splashingQC):
        countsMatrix = splashingQC(countsMatrix)
        
    if(use_marginQC):
        countsMatrix = marginQC(countsMatrix)
    
    if(use_rainfallspeedQC):
        countsMatrix = rainfallspeedQC(countsMatrix,rainvd,falltol,maskhigh,masklow)
    
    # if(use_strongwindQC):
#         countsMatrix,flaggedtimes = strongwindQC(countsMatrix)
    
    if(use_rainonlyQC):
        countsMatrix = rainonlyQC(countsMatrix)
    
    if(maskhighdiam):
        countsMatrix = maskhighdiamQC(countsMatrix)
    
    if(masklowdiam):
        countsMatrix = masklowdiamQC(countsMatrix)
    
    #print flaggedtimes
    
    if(plot_QC):
        for t in range(N.size(countsMatrix,axis=0)):
            fig = plt.figure()
            ax1 = fig.add_subplot(111)
            plt.title('Fall speed vs. diameter for time '+times[t])
            
            countsplot = ma.masked_where(countsMatrix[t,:] <= 0, countsMatrix[t,:])
            
            C = ax1.pcolor(min_diameter,min_fall_bins,countsplot,vmin=1,vmax=50,edgecolors='w')
            ax1.plot(avg_diameter,rainvd,c='r')
            #ax1.scatter(X[0:10,20:31],Y[0:10,20:31],c='r',marker='x')
            fig.colorbar(C)
    
            if(len(flaggedtimes) > 0 and flaggedtimes[t]):
                ax1.text(0.5,0.5,'Flagged for strong wind contamination!',
                         horizontalalignment='center',
                         verticalalignment='center',color='y',
                         transform = ax1.transAxes)
            if(plot_strongwindQC):
                ax1.scatter(X[strongwindmask],Y[strongwindmask],c='r',marker='x',alpha=1.0)
            if(plot_splashingQC):
                ax1.scatter(X[splashmask],Y[splashmask],c='w',marker='o',alpha=0.75)
                #ax1.pcolor(min_diameter,min_fall_bins,ma.masked_array(splashmask,mask=-splashmask),cmap=cm.Reds,alpha=0.1)
            if(plot_marginQC):
                ax1.scatter(X[marginmask],Y[marginmask],c='g',marker='x',alpha=0.1)
                #ax1.pcolor(min_diameter,min_fall_bins,ma.masked_array(marginmask,mask=-marginmask),cmap=cm.Reds,alpha=0.1)
            if(plot_rainfallspeedQC):
                ax1.scatter(X[fallspeedmask],Y[fallspeedmask],c='k',marker='x',alpha=0.5)
                #ax1.pcolor(min_diameter,min_fall_bins,ma.masked_array(fallspeedmask,mask=-fallspeedmask),cmap=cm.gray,alpha=0.1)
            if(plot_rainonlyQC):
                ax1.scatter(X[rainonlymask],Y[rainonlymask],c='g',marker='x',alpha=0.5)
    
            ax1.set_xlim(0.0,9.0)
            ax1.xaxis.set_major_locator(MultipleLocator(1.0))
            ax1.set_xlabel('diameter (mm)')
            ax1.set_ylim(0.0,15.0)
            ax1.yaxis.set_major_locator(MultipleLocator(1.0))
            ax1.set_ylabel('fall speed (m/s)')
            
            #plt.savefig('/Users/ddawson/Dropbox/SLS_2012/vd_images/temp_'+times[t]+'.png')
            
    # Find total number of non-masked particles
    
    pcount2 = countsMatrix.sum(axis=2)
    pcounts2 = pcount2.sum(axis=1)
    
    #print pcount2,pcount2.shape
    # Now, after QC, compute number concentrations for each size bin for each time
    for t,time in enumerate(times):
        # Determine whether to use actual measured fall speeds or assumed fallspeeds
        if(use_measured_fs):
            dummy,vspectrum = N.meshgrid(avg_diameter,fall_bins)
            dspectrum = countsMatrix[t,:]
        else:
            vspectrum = rainvd
            dspectrum = countsMatrix[t,:].sum(axis=0)   # Sum up particles for each diameter bin
            
            # print "time = ",time
#             for i,diam in enumerate(min_diameter):
#                 print diam,dspectrum[i]
    
        # Now compute the number concentration using the assumed fall speeds, sensor area, and sampling interval
        # Units are #/m^3/mm
        if(spectrum.size > 0 and not flaggedtimes[t]):
            concentration = dspectrum/(vspectrum*sampling_period*eff_sensor_area*(max_diameter-min_diameter))
            if(use_measured_fs):    # Sum up # concentration for each velocity bin
                concentration = concentration.sum(axis=0)
            #print "concentration.shape"
            #print concentration.shape
        elif(not flaggedtimes[t]):
            concentration = N.zeros_like(avg_diameter)
        else:
            concentration = -999.*N.ones_like(avg_diameter)
            concentration = ma.masked_where(concentration == -999.,concentration)
        
        # Throw out particles above and below a certain diameter if desired
        
#         if(maskhighdiam):
#             concentration = ma.masked_where(avg_diameter > highdiamthresh, concentration)
#             #print "avg_diameter,concentration",avg_diameter,concentration
#         if(masklowdiam):
#             concentration = ma.masked_where(avg_diameter < lowdiamthresh, concentration)
        
        #print "Number of particles counted vs. summed number: "
        #print N.int(line[7]),N.sum(dspectrum)
        
        #print concentration
        
        concentrations.append(concentration)
    
    concentrations = ma.array(concentrations)
    #print "concentrations: ",concentrations
    pcounts = N.array(pcounts)
    #pcounts2 = ma.array(pcounts2)
    
    return dates,times,intensities,preciptots,weathercodes,reflectivities,visibilities,pcounts,pcounts2, \
               sensortemps,min_diameter,max_diameter,avg_diameter,concentrations

def readdataCU_2010(filename):
    """This function reads in disdrometer data from the CU V2 2010 mission and computes number
       concentration from the particle counts and fall velocities for each bin"""
       
    disfile = open(filename,'r')
    
    rainvd = assignfallspeed(avg_diameter)  # Create V-D relationship for rain based on Terry Schuur's relationship
    
    dates=[]
    times=[]
    intensities=[]
    preciptots=[]
    weathercodes1=[]
    weathercodes2=[]
    weathercodes3=[]
    weathercodes4=[]
    reflectivities=[]
    visibilities=[]
    sampleintervals=[]
    pcounts=[]
    pcounts2=[]
    sensortemps=[]
    
    countsMatrix=[]     # Will contain the number of drops in the diameter vs. fall speed matrix for each time
                        # i.e. a (numtimes,32,32) array
                
    concentrations=[]   # Will contain computed number concentrations for each size bin for each time
                        # i.e. a (numtimes,32) array
    
    ntimes = 0
    sampleinterval = -1 # Have to give it some initial value
    for l in disfile:
        
        # Read in ATM4 number
        try:
            number = N.int(l[:2])
        except:
            number = -1 # Blank line
        try:
            line = l[3:]
        except:
            line = None # Blank line
        
        line = line.strip()
        
        if(line == ''):
            line = 0
        
        if(number == 1):
            intensities.append(N.float(line))
        elif(number == 2):
            preciptots.append(N.float(line))
        elif(number == 3):
            weathercodes1.append(N.int(line))
        elif(number == 4):
            weathercodes2.append(N.int(line))
        elif(number == 5):
            weathercodes3.append(line)
        elif(number == 6):
            weathercodes4.append(line)
        elif(number == 7):
            reflectivities.append(N.float(line))
        elif(number == 8):
            visibilities.append(N.float(line))
        elif(number == 9):
            sampleinterval = N.int(line)
            if(sampleinterval != 10):   # Don't read records that have a sample interval that isn't 10 seconds 
                print "sample interval = ",sampleinterval
                # Pop the values from the end of the previous lists
                intensities.pop()
                preciptots.pop()
                weathercodes1.pop()
                weathercodes2.pop()
                weathercodes3.pop()
                weathercodes4.pop()
                reflectivities.pop()
                visibilities.pop()
            else:
                sampleintervals.append(sampleinterval)
        if(sampleinterval == 10): # Read the rest of the data record if sampleinterval = 10 s
            if(number == 11):
                pcount = N.float(line)
                try:
                    pcount = N.int(pcount)
                except:
                    pcount = 0
                pcounts.append(pcount)
            elif(number == 12):
                sensortemps.append(N.float(line))
            elif(number == 20):
                times.append(line)
                ntimes = ntimes + 1
                #print "time,ntimes = ",times[ntimes-1],ntimes
            elif(number == 21):
                dates.append(line)
            elif(number == 93):
                line = line.strip().split(';')
                spectrum = [float(x) if x!= '' else 0 for x in line]
                spectrum = spectrum[:-1] # Strip off bogus last value
                 
                # Now create an array out of the spectrum and reshape it to 32x32
                spectrum = N.array(spectrum,dtype='int')
                if(spectrum.size > 0):
                    spectrum = spectrum.reshape((32,32))
                else:
                    spectrum = N.zeros((32,32),dtype='int')
    
                # Append spectrum (corrected or not) to spectrum time list
    
                countsMatrix.append(spectrum)
    
    # Recast countsMatrix as numpy array
    
    countsMatrix = N.dstack(countsMatrix)
    countsMatrix = N.rollaxis(countsMatrix,2,0)
        
    # Perform Katja's QC routines if desired (should not be used in combination with my methods above,
    # most are redundant anyway).
    
    X,Y = N.meshgrid(avg_diameter,fall_bins)
    flaggedtimes=N.zeros(len(times),dtype=bool)
        
    if(use_strongwindQC):
        countsMatrix,flaggedtimes = strongwindQC(countsMatrix)
        
    if(use_splashingQC):
        countsMatrix = splashingQC(countsMatrix)
        
    if(use_marginQC):
        countsMatrix = marginQC(countsMatrix)
    
    if(use_rainfallspeedQC):
        countsMatrix = rainfallspeedQC(countsMatrix,rainvd,falltol,maskhigh,masklow)
    
    # if(use_strongwindQC):
#         countsMatrix,flaggedtimes = strongwindQC(countsMatrix)
    
    if(use_rainonlyQC):
        countsMatrix = rainonlyQC(countsMatrix)
    
    if(maskhighdiam):
        countsMatrix = maskhighdiamQC(countsMatrix)
    
    if(masklowdiam):
        countsMatrix = masklowdiamQC(countsMatrix)
    
    #print flaggedtimes
    
    if(plot_QC):
        for t in range(N.size(countsMatrix,axis=0)):
            fig = plt.figure()
            ax1 = fig.add_subplot(111)
            plt.title('Fall speed vs. diameter for time '+times[t])
            
            countsplot = ma.masked_where(countsMatrix[t,:] <= 0, countsMatrix[t,:])
            
            C = ax1.pcolor(min_diameter,min_fall_bins,countsplot,vmin=1,vmax=50,edgecolors='w')
            ax1.plot(avg_diameter,rainvd,c='r')
            #ax1.scatter(X[0:10,20:31],Y[0:10,20:31],c='r',marker='x')
            fig.colorbar(C)
    
            if(len(flaggedtimes) > 0 and flaggedtimes[t]):
                ax1.text(0.5,0.5,'Flagged for strong wind contamination!',
                         horizontalalignment='center',
                         verticalalignment='center',color='y',
                         transform = ax1.transAxes)
            if(plot_strongwindQC):
                ax1.scatter(X[strongwindmask],Y[strongwindmask],c='r',marker='x',alpha=1.0)
            if(plot_splashingQC):
                ax1.scatter(X[splashmask],Y[splashmask],c='w',marker='o',alpha=0.75)
                #ax1.pcolor(min_diameter,min_fall_bins,ma.masked_array(splashmask,mask=-splashmask),cmap=cm.Reds,alpha=0.1)
            if(plot_marginQC):
                ax1.scatter(X[marginmask],Y[marginmask],c='g',marker='x',alpha=0.1)
                #ax1.pcolor(min_diameter,min_fall_bins,ma.masked_array(marginmask,mask=-marginmask),cmap=cm.Reds,alpha=0.1)
            if(plot_rainfallspeedQC):
                ax1.scatter(X[fallspeedmask],Y[fallspeedmask],c='k',marker='x',alpha=0.5)
                #ax1.pcolor(min_diameter,min_fall_bins,ma.masked_array(fallspeedmask,mask=-fallspeedmask),cmap=cm.gray,alpha=0.1)
            if(plot_rainonlyQC):
                ax1.scatter(X[rainonlymask],Y[rainonlymask],c='g',marker='x',alpha=0.5)
    
            ax1.set_xlim(0.0,9.0)
            ax1.xaxis.set_major_locator(MultipleLocator(1.0))
            ax1.set_xlabel('diameter (mm)')
            ax1.set_ylim(0.0,15.0)
            ax1.yaxis.set_major_locator(MultipleLocator(1.0))
            ax1.set_ylabel('fall speed (m/s)')
            
            plt.savefig('/Users/ddawson/Dropbox/temp6/temp_'+times[t]+'.png')
            
    # Find total number of non-masked particles
    
    pcount2 = countsMatrix.sum(axis=2)
    pcounts2 = pcount2.sum(axis=1)
    
    #print pcount2,pcount2.shape
    # Now, after QC, compute number concentrations for each size bin for each time
    for t,time in enumerate(times):
        # Determine whether to use actual measured fall speeds or assumed fallspeeds
        if(use_measured_fs):
            dummy,vspectrum = N.meshgrid(avg_diameter,fall_bins)
            dspectrum = countsMatrix[t,:]
        else:
            vspectrum = rainvd
            dspectrum = countsMatrix[t,:].sum(axis=0)   # Sum up particles for each diameter bin
            
            # print "time = ",time
#             for i,diam in enumerate(min_diameter):
#                 print diam,dspectrum[i]
    
        # Now compute the number concentration using the assumed fall speeds, sensor area, and sampling interval
        # Units are #/m^3/mm
        if(spectrum.size > 0 and not flaggedtimes[t]):
            concentration = dspectrum/(vspectrum*sampleintervals[t]*eff_sensor_area*(max_diameter-min_diameter))
            if(use_measured_fs):    # Sum up # concentration for each velocity bin
                concentration = concentration.sum(axis=0)
            #print "concentration.shape"
            #print concentration.shape
        elif(not flaggedtimes[t]):
            concentration = N.zeros_like(avg_diameter)
        else:
            concentration = -999.*N.ones_like(avg_diameter)
            concentration = ma.masked_where(concentration == -999.,concentration)
        
        # Throw out particles above and below a certain diameter if desired
        
#         if(maskhighdiam):
#             concentration = ma.masked_where(avg_diameter > highdiamthresh, concentration)
#             #print "avg_diameter,concentration",avg_diameter,concentration
#         if(masklowdiam):
#             concentration = ma.masked_where(avg_diameter < lowdiamthresh, concentration)
        
        #print "Number of particles counted vs. summed number: "
        #print N.int(line[7]),N.sum(dspectrum)
        
        #print concentration
        
        concentrations.append(concentration)
    
    concentrations = ma.array(concentrations)
    #print "concentrations: ",concentrations
    pcounts = N.array(pcounts)
    #pcounts2 = ma.array(pcounts2)
    
    return dates,times,intensities,preciptots,weathercodes1,reflectivities,visibilities,pcounts,pcounts2, \
               sensortemps,min_diameter,max_diameter,avg_diameter,concentrations
        
def readdataGlennetCDF(starttime,endtime,filename):
    """Reads disdrometer data in netCDF format for Glen's data."""
    
    rainvd = assignfallspeed(avg_diameter)  # Create V-D relationship for rain based on Terry Schuur's relationship
    
    dis_file = netcdf.Dataset(filename,'r')
    
    # Read in the date and time information
    year_start = dis_file.variables['year1'][:]
    year_end = dis_file.variables['year2'][:]
    month_start = dis_file.variables['month1'][:]
    month_end = dis_file.variables['month2'][:]
    day_start = dis_file.variables['day1'][:]
    day_end = dis_file.variables['day2'][:]
    hour_start = dis_file.variables['hour1'][:]
    hour_end = dis_file.variables['hour2'][:]
    min_start = dis_file.variables['minute1'][:]
    min_end = dis_file.variables['minute2'][:]
    sec_start = dis_file.variables['second1'][:]
    sec_end = dis_file.variables['second2'][:]
    
    # Construct the datetime objects (turns out starts and ends are the same time -- this is a bug that
    # will be corrected later -- the end times are correct and represent the end of each 1-min DSD collection)
    
    disdate_start=[]
    disdate_end=[]
    
    dis_startindex = 0
    dis_endindex = len(year_end)
    
    for i in range(N.size(year_start)):
        distimestart = datetime(year_start[i],month_start[i],day_start[i],hour_start[i],min_start[i],sec_start[i])
        distimeend = datetime(year_end[i],month_end[i],day_end[i],hour_end[i],min_end[i],sec_end[i])
        # Find index corresponding to chosen start and endtimes
        if(date2num(distimeend) == starttime):
            dis_startindex = i
        if(date2num(distimeend) == endtime):
            dis_endindex = i
        disdate_start.append(distimestart)
        disdate_end.append(distimeend)
        
    disdates_1min = disdate_end[dis_startindex:dis_endindex+1]
            
    # Read in the bin size information
    
    min_size = dis_file.variables['min_size'][:]
    max_size = dis_file.variables['max_size'][:]
    avg_size = (min_size + max_size)/2.
    bin_width = max_size-min_size
            
    # Read in the concentration information
    # It appears that the data is in log (base 10) of number concentration.
    # Need to confirm with Glen!  Status: confirmed
    
    logNc_bin = dis_file.variables['concentration'][:]
    Nc_bin = N.where(logNc_bin == 0.0, 0.0, 10.**(logNc_bin))
    logNc_bin = N.ma.masked_where(Nc_bin <= 0.0,logNc_bin)
    Nc_bin = Nc_bin.swapaxes(0,1)
    logNc_bin = logNc_bin.swapaxes(0,1)
    
    #Restrict time dimension to start and end times
    Nc_bin = Nc_bin[:,dis_startindex:dis_endindex+1]
    logNc_bin = logNc_bin[:,dis_startindex:dis_endindex+1]
    
    # Read in the total particle count for each 1-min interval
    pcount = dis_file.variables['pcount'][:]
    pcount = pcount[dis_startindex:dis_endindex+1]
    
    #Invert the particle counts from the # conc. in each bin
    counts_bin = N.zeros_like(Nc_bin)
    for t in range(N.size(counts_bin,axis=1)):
        counts_bin[:,t] = Nc_bin[:,t]*rainvd[:]*sampling_period*eff_sensor_area*bin_width[:]
    
    # Zero out bins outside desired size range if desired
    if(maskhighdiam):
        diamindex = N.where(avg_diameter > highdiamthresh)[0][0]
        Nc_bin[diamindex:,:] = 0.0
        logNc_bin = N.ma.masked_where(Nc_bin <= 0.0,logNc_bin)
        
    if(masklowdiam):
        diamindex = N.where(avg_diameter > lowdiamthresh)[0][0]
        Nc_bin[:diamindex,:] = 0.0
        logNc_bin = N.ma.masked_where(Nc_bin <= 0.0,logNc_bin)
    
    return pcount,counts_bin,Nc_bin,logNc_bin,min_size,avg_size,max_size,bin_width,disdates_1min

def readthermoGlennetcdf(filename):
    """Reads thermodynamic and wind data from one of Glen's disdrometer probes"""

def readthermoGlen(filename):
    """Reads thermodynamic data from one of Glen's disdrometer probes"""
    
    tprh_file = open(filename,'r')
    
    # Throw out the first 4 lines, which are just header information
    
    for line in range(4):
        dummyline = tprh_file.readline()
    #print dummyline
    
    # Now, read in the data and put them into numpy arrays
    
    dates=[]
    records=[]
    temps=[]
    rhs=[]
    pressures=[]
    
    for line in tprh_file:
        tokens = line.strip().split(',')
        dates.append(tokens[0])
        records.append(N.int(tokens[1]))
        temps.append(N.float(tokens[2]))
        rhs.append(N.float(tokens[3]))
        pressures.append(N.float(tokens[4]))
    
    temps = N.array(temps)
    rhs = N.array(rhs)
    pressures = N.array(pressures)
    
    # Dates are in the following format: YYYY-MM-DD HH:MM:SS
    # where the time is CST (-6 GMT)
    # We can use the datetime module to convert the strings to a list of datetime objects
    # For some reason I can't get the pytz module to specify the time zone as CST: it always converts
    # the time zone to CDT.  Sigh...
    
    thermodates=[]
    
    for date in dates:
        year = int(date[1:5])
        month = int(date[6:8])
        day = int(date[9:11])
        hour = int(date[12:14])
        minute = int(date[15:17])
        second = int(date[18:20])
        # Now that we have all the date and time elements, we can create a datetime object
        thermotime=datetime(year,month,day,hour,minute,second)
        #newtime1=Central.localize(newtime)
        #print newtime.strftime(fmt)
        thermodates.append(thermotime)
    
    return thermodates,temps,rhs,pressures

def readwindGlen(filename):
    """Reads wind data from one of Glen's disdrometer probes"""
    
    wind_file = open(filename,'r')
    
    # Throw out the first 4 lines, which are just header information
    
    for line in range(4):
        dummyline = wind_file.readline()
    #print dummyline
    
    # Now, read in the data and put them into numpy arrays
    
    dates=[]
    records=[]
    winds=[]
    winddirs=[]
    windgusts=[]
    
    for line in wind_file:
        tokens = line.strip().split(',')
        dates.append(tokens[0])
        records.append(N.int(tokens[1]))
        winds.append(N.float(tokens[2]))
        winddirs.append(N.float(tokens[3]))
        windgusts.append(N.float(tokens[5]))
    
    winds = N.array(winds)
    winddirs = N.array(winddirs)
    windgusts = N.array(windgusts)
    
    # Dates are in the following format: YYYY-MM-DD HH:MM:SS
    # where the time is CST (-6 GMT)
    # We can use the datetime module to convert the strings to a list of datetime objects
    # For some reason I can't get the pytz module to specify the time zone as CST: it always converts
    # the time zone to CDT.  Sigh...
    
    winddates=[]
    
    for date in dates:
        year = int(date[1:5])
        month = int(date[6:8])
        day = int(date[9:11])
        hour = int(date[12:14])
        minute = int(date[15:17])
        second = int(date[18:20])
        # Now that we have all the date and time elements, we can create a datetime object
        windtime=datetime(year,month,day,hour,minute,second)
        #newtime1=Central.localize(newtime)
        #print newtime.strftime(fmt)
        winddates.append(windtime)
    
    return winddates,winds,winddirs,windgusts<|MERGE_RESOLUTION|>--- conflicted
+++ resolved
@@ -1154,11 +1154,9 @@
     # Create several tuples to pack the data, and then return them
     
     exp_DSD = (N_expDSD,N0_exp,lamda_exp,mu_exp,qr_exp,Ntr_exp,refl_DSD_exp,D_med_exp,D_m_exp)
-<<<<<<< HEAD
+
     gam_DSD = (N_gamDSD,N0_gam,lamda_gam,mu_gam,qr_gam,Ntr_gam,refl_DSD_gam,D_med_gam,D_m_gam,LWC_gam,rainrate)
-=======
-    gam_DSD = (N_gamDSD,N0_gam,lamda_gam,mu_gam,qr_gam,Ntr_gam,refl_DSD_gam,D_med_gam,D_m_gam)
->>>>>>> 34f37c76
+
     dis_DSD = (Nc_bin,logNc_bin,D_med_disd,D_m_disd,D_mv_disd,D_ref_disd,QR_disd,refl_disd,LWC_disd,M0)
     
     return synthbins,exp_DSD,gam_DSD,dis_DSD
